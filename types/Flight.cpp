--- conflicted
+++ resolved
@@ -40,11 +40,8 @@
         m_onMissedApproach(false),
         m_irregularFlight(false),
         m_establishedOnILS(false),
-<<<<<<< HEAD
         m_departureReady(false),
-=======
         m_isTrackedByController(false),
->>>>>>> 01605877
         m_isTrackedByOtherController(false),
         m_handoffReceivedBy() { }
 
