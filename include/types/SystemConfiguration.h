--- conflicted
+++ resolved
@@ -23,11 +23,8 @@
             std::uint8_t        uiForegroundColor[3];                  /**< Defines the foreground color of the UI elements */
             std::uint8_t        uiBackgroundActiveColor[3];            /**< Defines the background color of active UI elements */
             std::uint8_t        uiForegroundActiveColor[3];            /**< Defines the foreground color of active UI elements */
-<<<<<<< HEAD
             std::uint8_t        uiScreenClickColor[3];                 /**< Defines the color which is used for click events on the RADAR screen */
-=======
             std::uint8_t        uiNtzColor[3];                         /**< Defines the NTZ color */
->>>>>>> ec95b92e
             std::string         fontFamily;                            /**< Defines the font family of the visualizations */
             float               fontSize;                              /**< Defines the font size of the visualizations */
             bool                trackingOnGround;                      /**< Defines if the ground controllers track flights */
@@ -63,11 +60,8 @@
                     uiForegroundColor{ 150, 150, 150, },
                     uiBackgroundActiveColor{ 0, 150, 0 },
                     uiForegroundActiveColor{ 100, 100, 100 },
-<<<<<<< HEAD
                     uiScreenClickColor{ 0, 0, 200 },
-=======
                     uiNtzColor{ 200, 0, 0 },
->>>>>>> ec95b92e
                     fontFamily(),
                     fontSize(3.2f),
                     trackingOnGround(false),
