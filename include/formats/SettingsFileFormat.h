/*
 * @brief Defines the system file format
 * @file formats/SettingsFileFormat.h
 * @author Sven Czarnian <devel@svcz.de>
 */

#pragma once

#include <types/SystemConfiguration.h>

namespace topskytower {
    namespace formats {
        /**
         * @brief Defines the parser of system configurations
         * @ingroup format
         *
         * The settings file format is the format that contains generic and system-wide configurations.
         * All configuration entries need to be stored in 'TopSkyTowerSettings.txt'.
         *
         * The following entries of the configuration exist:
         * <table>
         *   <caption id="multi_row">Setting entries</caption>
         *   <tr>
         *     <th>Name</th><th>Description</th><th>Default value</th><th>Unit</th>
         *   </tr>
         *   <tr>
         *     <td>UI_FontFamily</td>
         *     <td>Defines the font that is used in the UI elements. It does not have a fallback.</td>
         *     <td></td><td>None</td>
         *   </tr>
         *   <tr>
         *     <td>UI_FontSize</td>
         *     <td>Defines the font size that is used in the UI elements.</td>
         *     <td>3.2</td><td>Pt</td>
         *   </tr>
         *   <tr>
         *     <td>UI_BackgroundColor</td>
         *     <td>Defines the background color of TopSky-Tower windows.</td>
         *     <td>50, 50, 50</td><td>R,G,B</td>
         *   </tr>
         *   <tr>
         *     <td>UI_ForegroundColor</td>
         *     <td>Defines the foreground color of TopSky-Tower windows.</td>
         *     <td>150, 150, 150</td><td>R,G,B</td>
         *   </tr>
         *   <tr>
         *     <td>UI_BackgroundActiveColor</td>
         *     <td>Defines the background color of TopSky-Tower windows for active elements.</td>
         *     <td>0, 150, 0</td><td>R,G,B</td>
         *   </tr>
         *   <tr>
         *     <td>UI_ForegroundActiveColor</td>
         *     <td>Defines the foreground color of TopSky-Tower windows for active elements.</td>
         *     <td>100, 100, 100</td><td>R,G,B</td>
         *   </tr>
         *   <tr>
<<<<<<< HEAD
         *     <td>UI_ScreenClickColor</td>
         *     <td>Defines the color that is used to mark clickable areas on the screen.</td>
         *     <td>0, 0, 200</td><td>R,G,B</td>
=======
         *     <td>UI_NTZColor</td>
         *     <td>Defines the color to visualize NTZ areas.</td>
         *     <td>200, 0, 0</td><td>R,G,B</td>
>>>>>>> ec95b92e
         *   </tr>
         *   <tr>
         *     <td>SYS_TrackingOnGround</td>
         *     <td>Defines if the ground tracks or not.</td>
         *     <td>1</td><td>Boolean</td>
         *   </tr>
         *   <tr>
         *     <td>SYS_DistanceStandAssignment</td>
         *     <td>Defines the distance between the aircraft and the center of the airport below which a stand is assigned.</td>
         *     <td>10</td><td>NM</td>
         *   </tr>
         *   <tr>
         *     <td>SYS_SurveillanceVisualizationDuration</td>
         *     <td>Defines the visualization duration of surveillance results.</td>
         *     <td>10</td><td>Seconds</td>
         *   </tr>
         *   <tr>
         *     <td>SURV_FlightPlanCheckEvenOdd</td>
         *     <td>Defines if the flight plan checker needs to check the destination independent even/odd-rule.</td>
         *     <td>1</td><td>Boolean</td>
         *   </tr>
         *   <tr>
         *     <td>SURV_FlightPlanCheckNav</td>
         *     <td>Defines if the flight plan checker needs to check the RNAV-capabilities.</td>
         *     <td>1</td><td>Boolean</td>
         *   </tr>
         *   <tr>
         *     <td>SURV_ARIWS_Active</td>
         *     <td>Defines if ARIWS is active.</td>
         *     <td>1</td><td>Boolean</td>
         *   </tr>
         *   <tr>
         *     <td>SURV_ARIWS_DistanceDeadband</td>
         *     <td>Defines the distance between the flight and the holding point in which the RIW is suppressed.</td>
         *     <td>50</td><td>Metres</td>
         *   </tr>
         *   <tr>
         *     <td>SURV_ARIWS_MaxDistance</td>
         *     <td>Defines the maximum distance between the flight and the holding point to check if RIW is valid.</td>
         *     <td>50</td><td>Metres</td>
         *   </tr>
         *   <tr>
         *     <td>SURV_CMAC_Active</td>
         *     <td>Defines if CMAC is active.</td>
         *     <td>1</td><td>Boolean</td>
         *   </tr>
         *   <tr>
         *     <td>SURV_CMAC_CycleReset</td>
         *     <td>Defines the number of non-moving cycles after which the status resets for a flight.</td>
         *     <td>10</td><td>None</td>
         *   </tr>
         *   <tr>
         *     <td>SURV_CMAC_MinDistance</td>
         *     <td>Defines the minimum distance between the reference position and the current position to evaluate the CMAC.</td>
         *     <td>20</td><td>Metres</td>
         *   </tr>
         *   <tr>
         *     <td>SURV_MTCD_Active</td>
         *     <td>Defines if MTCD is active.</td>
         *     <td>1</td><td>Boolean</td>
         *   </tr>
         *   <tr>
         *     <td>SURV_MTCD_DepartureModelUnknown</td>
         *     <td>Defines which model is used if the WTC category of a flight is unknown.</td>
         *     <td>M</td><td>WTC</td>
         *   </tr>
         *   <tr>
         *     <td>SURV_MTCD_DepartureSpeedV2</td>
         *     <td>
         *       Defines the average V2 speeds of departing aircrafts based on WTC categories.
         *       The speeds for the categories are seperated by ',' and four values (L, M, H, J) are required.
         *     </td>
         *     <td>90, 160, 180, 190</td><td>Knot</td>
         *   </tr>
         *   <tr>
         *     <td>SURV_MTCD_DepartureCruiseSpeed</td>
         *     <td>
         *       Defines the average cruise speeds of departing aircrafts based on WTC categories that are above FL100.
         *       The speeds for the categories are seperated by ',' and four values (L, M, H, J) are required.
         *     </td>
         *     <td>120, 270, 290, 290</td><td>Knot</td>
         *   </tr>
         *   <tr>
         *     <td>SURV_MTCD_DepartureClimbRate</td>
         *     <td>
         *       Defines the average climb rates of departing aircrafts based on WTC categories that are above the acceleration altitude.
         *       The climb rates for the categories are seperated by ',' and four values (L, M, H, J) are required.
         *     </td>
         *     <td>1000, 2000, 2000, 2000</td><td>Feet per minute</td>
         *   </tr>
         *   <tr>
         *     <td>SURV_MTCD_DepartureAccelerationAlt</td>
         *     <td>Defines the acceleration altitude above which the aircraft climbs with the defined climb rate.</td>
         *     <td>2000</td><td>Feet</td>
         *   </tr>
         *   <tr>
         *     <td>SURV_MTCD_DepartureAcceleration</td>
         *     <td>Defines the acceleration of all aircrafts with which the speed increases.</td>
         *     <td>1.8</td><td>Meter per square-second</td>
         *   </tr>
         *   <tr>
         *     <td>SURV_MTCD_DepartureSpeedBelowFL100</td>
         *     <td>Defines the maximum speed below FL100.</td>
         *     <td>250</td><td>Knot</td>
         *   </tr>
         *   <tr>
         *     <td>SURV_MTCD_VerticalSpacing</td>
         *     <td>Defines the vertical spacing between two departures.</td>
         *     <td>2000</td><td>Feet</td>
         *   </tr>
         *   <tr>
         *     <td>SURV_MTCD_HorizontalSpacing</td>
         *     <td>Defines the horizontal spacing between two departures.</td>
         *     <td>10</td><td>NM</td>
         *   </tr>
         *   <tr>
         *     <td>SURV_MTCD_VerticalSpacingSameDestination</td>
         *     <td>Defines the vertical spacing between two departures with the same destination.</td>
         *     <td>6000</td><td>Knot</td>
         *   </tr>
         *   <tr>
         *     <td>SURV_STCD_Active</td>
         *     <td>Defines if STCD is active.</td>
         *     <td>1</td><td>Boolean</td>
         *   </tr>
         * </table>
         */
        class SettingsFileFormat {
        private:
#ifndef DOXYGEN_IGNORE
            std::string m_filename;

            static void parseColor(const std::string& block, std::uint8_t color[3]);
            template <typename T>
            static void parseDepartureModelParameters(const std::string& block, T parameters[5], const T& unit) {
                auto split = helper::String::splitString(block, ",");
                /* all WTC categories need values */
                if (4 != split.size())
                    return;

                parameters[static_cast<int>(types::Aircraft::WTC::Light)] = static_cast<float>(std::atof(split[0].c_str())) * unit;
                parameters[static_cast<int>(types::Aircraft::WTC::Medium)] = static_cast<float>(std::atof(split[1].c_str())) * unit;
                parameters[static_cast<int>(types::Aircraft::WTC::Heavy)] = static_cast<float>(std::atof(split[2].c_str())) * unit;
                parameters[static_cast<int>(types::Aircraft::WTC::Super)] = static_cast<float>(std::atof(split[3].c_str())) * unit;
            }

        public:
            /**
             * @brief Parses an airport configuration
             * If the file does not exist, the constructor throws an exeption.
             * @param[in] filename The filename of the configuration
             */
            SettingsFileFormat(const std::string& filename);

            /**
             * @brief Parses the set configuration file
             * @param[out] config The resulting configuration
             */
            void parse(types::SystemConfiguration& config) const;
#endif
        };
    }
}<|MERGE_RESOLUTION|>--- conflicted
+++ resolved
@@ -54,15 +54,14 @@
          *     <td>100, 100, 100</td><td>R,G,B</td>
          *   </tr>
          *   <tr>
-<<<<<<< HEAD
          *     <td>UI_ScreenClickColor</td>
          *     <td>Defines the color that is used to mark clickable areas on the screen.</td>
          *     <td>0, 0, 200</td><td>R,G,B</td>
-=======
+         *   </tr>
+         *   <tr>
          *     <td>UI_NTZColor</td>
          *     <td>Defines the color to visualize NTZ areas.</td>
          *     <td>200, 0, 0</td><td>R,G,B</td>
->>>>>>> ec95b92e
          *   </tr>
          *   <tr>
          *     <td>SYS_TrackingOnGround</td>
