/*
 * Author:
 *   Sven Czarnian <devel@svcz.de>
 * Brief:
 *   Implements the EuroScope plug-in definition
 */

#define _CRT_SECURE_NO_WARNINGS
#include "stdafx.h"

#include <filesystem>
#include <fstream>
#include <regex>

#include <Windows.h>
#include <shlwapi.h>

#define CURL_STATICLIB 1
#include <curl/curl.h>

#include <helper/String.h>
#include <management/PdcControl.h>
#include <surveillance/FlightPlanControl.h>
#include <system/ConfigurationRegistry.h>
#include <version.h>

#include "Converter.h"
#include "ui/MessageViewerWindow.h"
#include "ui/PdcDepartureClearanceWindow.h"
#include "ui/PdcMessageViewerWindow.h"
#include "PlugIn.h"

EXTERN_C IMAGE_DOS_HEADER __ImageBase;

namespace fs = std::filesystem;

using namespace topskytower;
using namespace topskytower::euroscope;
using namespace topskytower::types;

static Gdiplus::GdiplusStartupInput __gdiStartupInput;
static ULONG_PTR                    __gdiplusToken;

PlugIn::PlugIn() :
        EuroScopePlugIn::CPlugIn(EuroScopePlugIn::COMPATIBILITY_CODE,
                                 PLUGIN_NAME,
                                 PLUGIN_VERSION,
                                 PLUGIN_DEVELOPER,
                                 PLUGIN_COPYRIGHT),
        m_errorMode(false),
        m_settingsPath(),
        m_screens(),
        m_uiCallback(),
        m_pdcNotificationSound() {
    this->DisplayUserMessage("Message", PLUGIN_NAME, (std::string(PLUGIN_NAME) + " " + PLUGIN_VERSION + " loaded").c_str(),
                             false, false, false, false, false);

    if (0 != curl_global_init(CURL_GLOBAL_ALL)) {
        this->DisplayUserMessage("Message", PLUGIN_NAME, "Unable to initialize the network stack!",
                                 true, true, true, true, false);
        this->m_errorMode = true;
        return;
    }

    /* unable to initialize GDI+ */
    if (Gdiplus::Ok != Gdiplus::GdiplusStartup(&__gdiplusToken, &__gdiStartupInput, nullptr)) {
        this->DisplayUserMessage("Message", PLUGIN_NAME, "Unable to initialize the rendering system!",
                                 true, true, true, true, false);
        this->m_errorMode = true;
        return;
    }

    char path[MAX_PATH] = { 0 };
    GetModuleFileNameA((HINSTANCE)&__ImageBase, path, _countof(path));
    PathRemoveFileSpecA(path);
    this->m_settingsPath = path;

    system::ConfigurationRegistry::instance().configure(this->m_settingsPath, system::ConfigurationRegistry::UpdateType::All);

    this->RegisterTagItemType("Handoff frequency", static_cast<int>(PlugIn::TagItemElement::HandoffFrequency));
    this->RegisterTagItemType("Manually alerts 0", static_cast<int>(PlugIn::TagItemElement::ManuallyAlerts0));
    this->RegisterTagItemType("Manually alerts 1", static_cast<int>(PlugIn::TagItemElement::ManuallyAlerts1));
    this->RegisterTagItemType("Manually alerts 2", static_cast<int>(PlugIn::TagItemElement::ManuallyAlerts2));
    this->RegisterTagItemType("Flight marker", static_cast<int>(PlugIn::TagItemElement::FlightMarker));
    this->RegisterTagItemType("PDC indicator", static_cast<int>(PlugIn::TagItemElement::PdcIndicator));
    this->RegisterTagItemType("SID step climb indicator", static_cast<int>(PlugIn::TagItemElement::SIDStepClimbIndicator));
    this->RegisterTagItemType("Flight plan check", static_cast<int>(PlugIn::TagItemElement::FlighPlanCheck));
    this->RegisterTagItemType("Assigned stand", static_cast<int>(PlugIn::TagItemElement::AircraftStand));
    this->RegisterTagItemType("Departure Ground status", static_cast<int>(PlugIn::TagItemElement::DepartureGroundStatus));
    this->RegisterTagItemType("Arrival Ground status", static_cast<int>(PlugIn::TagItemElement::ArrivalGroundStatus));
    this->RegisterTagItemType("Surveillance alerts", static_cast<int>(PlugIn::TagItemElement::SurveillanceAlerts));

    this->RegisterTagItemFunction("Menu bar", static_cast<int>(PlugIn::TagItemFunction::AircraftControlMenuBar));
    this->RegisterTagItemFunction("PDC menu bar", static_cast<int>(PlugIn::TagItemFunction::PdcMenu));
    this->RegisterTagItemFunction("FP check menu", static_cast<int>(PlugIn::TagItemFunction::FlightPlanCheckMenu));
    this->RegisterTagItemFunction("Stand menu", static_cast<int>(PlugIn::TagItemFunction::StandControlMenu));
    this->RegisterTagItemFunction("Departure Ground status menu", static_cast<int>(PlugIn::TagItemFunction::DepartureGroundStatusMenu));
    this->RegisterTagItemFunction("Arrival Ground status menu", static_cast<int>(PlugIn::TagItemFunction::ArrivalGroundStatusMenu));
    this->RegisterTagItemFunction("Surveillance visualization trigger", static_cast<int>(PlugIn::TagItemFunction::SurveillanceAlertVisualization));
    this->RegisterTagItemFunction("Draw departure route", static_cast<int>(PlugIn::TagItemFunction::DepartureRouteDraw));

    /* search for the sound file and register the PDC sound callback */
    for (auto& entry : fs::recursive_directory_iterator(path)) {
        if (true == fs::is_regular_file(entry) && "TopSkyTower-Pdc.wav" == entry.path().filename().string()) {
            this->m_pdcNotificationSound = entry.path().string();
            management::PdcControl::instance().registerNotificationCallback(this, &PlugIn::pdcMessageReceived);
            break;
        }
    }
}

PlugIn::~PlugIn() {
    this->m_screens.clear();

    if (false == this->m_errorMode) {
        Gdiplus::GdiplusShutdown(__gdiplusToken);
        curl_global_cleanup();
    }
}

const std::string& PlugIn::settingsPath() const {
    return this->m_settingsPath;
}

static __inline void __markRunwayActive(EuroScopePlugIn::CSectorElement& runway, const std::string& airport,
                                        std::map<std::string, std::list<std::string>>& departureRunways,
                                        std::map<std::string, std::list<std::string>>& arrivalRunways, int idx) {
    if (true == runway.IsElementActive(true, idx))
        departureRunways[airport].push_back(runway.GetRunwayName(idx));

    if (true == runway.IsElementActive(false, idx))
        arrivalRunways[airport].push_back(runway.GetRunwayName(idx));
}

void PlugIn::OnAirportRunwayActivityChanged() {
    auto& departureList = system::ConfigurationRegistry::instance().runtimeConfiguration().activeDepartureRunways;
    auto& arrivalList = system::ConfigurationRegistry::instance().runtimeConfiguration().activeArrivalRunways;

    departureList.clear();
    arrivalList.clear();

    EuroScopePlugIn::CSectorElement rwy;
    for (rwy = this->SectorFileElementSelectFirst(EuroScopePlugIn::SECTOR_ELEMENT_RUNWAY); true == rwy.IsValid();
        rwy = this->SectorFileElementSelectNext(rwy, EuroScopePlugIn::SECTOR_ELEMENT_RUNWAY)) {
        /* remove leading and trailing whitespaces */
        std::string airport(rwy.GetAirportName());
        airport = std::regex_replace(airport, std::regex("^ +| +$|( ) +"), "$1");

        __markRunwayActive(rwy, airport, departureList, arrivalList, 0);
        __markRunwayActive(rwy, airport, departureList, arrivalList, 1);
    }
}

EuroScopePlugIn::CRadarScreen* PlugIn::OnRadarScreenCreated(const char* displayName, bool needsRadarContent, bool geoReferenced,
                                                            bool canBeSaved, bool canBeCreated) {
    (void)needsRadarContent;
    (void)geoReferenced;
    (void)canBeSaved;
    (void)canBeCreated;
    (void)displayName;

    if (false == this->m_errorMode) {
        if (0 == this->m_screens.size())
            this->OnAirportRunwayActivityChanged();

        this->m_screens.push_back(new RadarScreen());
        return this->m_screens.back();
    }

    return nullptr;
}

bool PlugIn::visualizeManuallyAlerts(const types::Flight& flight, int idx, char itemString[16]) {
    int localOffset = 0, localIdx = 0;
    bool inserted = false;

    if (true == flight.onMissedApproach()) {
        localOffset += 9;
        if (localIdx == idx) {
            std::strcat(itemString, "M/A ");
            inserted = true;
        }
    }

    if (true == flight.irregularHandoff()) {
        localOffset += 7;

        if (16 <= localOffset) {
            localIdx += localOffset / 16;
            localOffset = 0;
            if (idx < localIdx)
                return inserted;
        }

        if (localIdx == idx) {
            std::strcat(itemString, "IRREG ");
            inserted = true;
        }
    }

    if (true == flight.establishedOnILS()) {
        localOffset += 5;

        if (16 <= localOffset) {
            localIdx += localOffset / 16;
            localOffset = 0;
            if (idx < localIdx)
                return inserted;
        }

        if (localIdx == idx) {
            std::strcat(itemString, "EST ");
            inserted = true;
        }
    }

    return inserted;
}

bool PlugIn::summarizeFlightPlanCheck(const std::list<surveillance::FlightPlanControl::ErrorCode>& codes,
                                      char* itemString, int* colorCode) {
    /* something went wrong */
    if (0 == codes.size()) {
        std::strcpy(itemString, "UNK");
        *colorCode = EuroScopePlugIn::TAG_COLOR_EMERGENCY;
    }
    /* more than one error found */
    else if (1 != codes.size()) {
        std::strcpy(itemString, "ERR");
        *colorCode = EuroScopePlugIn::TAG_COLOR_EMERGENCY;
    }
    /* search the correct abbreviation of the error */
    else {
        std::string code;

        /* get the correct error code */
        switch (codes.front()) {
        case surveillance::FlightPlanControl::ErrorCode::VFR:
            code = "VFR";
            break;
        case surveillance::FlightPlanControl::ErrorCode::NoError:
            code = "OK";
            break;
        case surveillance::FlightPlanControl::ErrorCode::Route:
            code = "RTE";
            break;
        case surveillance::FlightPlanControl::ErrorCode::DepartureRoute:
            code = "SID";
            break;
        case surveillance::FlightPlanControl::ErrorCode::EngineType:
            code = "ENG";
            break;
        case surveillance::FlightPlanControl::ErrorCode::Navigation:
            code = "NAV";
            break;
        case surveillance::FlightPlanControl::ErrorCode::Transponder:
            code = "XPD";
            break;
        case surveillance::FlightPlanControl::ErrorCode::FlightLevel:
            code = "FL";
            break;
        case surveillance::FlightPlanControl::ErrorCode::EvenOddLevel:
            code = "E/O";
            break;
        default:
            code = "UNK";
            break;
        }

        std::strcpy(itemString, code.c_str());
        if ("OK" == code || "VFR" == code) {
            *colorCode = EuroScopePlugIn::TAG_COLOR_DEFAULT;
            return true;
        }
        else {
            *colorCode = EuroScopePlugIn::TAG_COLOR_EMERGENCY;
        }
    }

    return false;
}

RadarScreen* PlugIn::findScreenAndFlight(const std::string& callsign, types::Flight& flight) const {
    std::list<RadarScreen*> candidates;

    /* test which screen is relevant */
    for (const auto& screen : std::as_const(this->m_screens)) {
        if (true == screen->flightRegistry().flightExists(callsign)) {
            /* copy it once -> the data is consistent over all screens */
            if (flight.callsign() != callsign)
                flight = screen->flightRegistry().flight(callsign);

            if (true == screen->isInitialized() && true == screen->sectorControl().isInSector(flight))
                candidates.push_back(screen);
        }
    }

    /* use the newest screen, if we have more than one candidate */
    if (1 <= candidates.size()) {
        candidates.sort([](RadarScreen* screen0, RadarScreen* screen1) {
            return screen0->lastRenderingTime() > screen1->lastRenderingTime();
        });

        flight = candidates.front()->flightRegistry().flight(callsign);
        RadarScreen* retval = candidates.front();
        return retval;
    }
    else {
        return nullptr;
    }
}

void PlugIn::OnGetTagItem(EuroScopePlugIn::CFlightPlan flightPlan, EuroScopePlugIn::CRadarTarget radarTarget,
                          int itemCode, int tagData, char itemString[16], int* colorCode, COLORREF* rgb,
                          double* fontSize) {
    (void)flightPlan;
    (void)tagData;
    (void)rgb;
    (void)fontSize;

    /* do not handle invalid radar targets */
    if (true == this->m_errorMode || false == radarTarget.IsValid())
        return;

    /* initialize default values */
    std::string callsign(radarTarget.GetCallsign());
    itemString[0] = '\0';
    *colorCode = EuroScopePlugIn::TAG_COLOR_DEFAULT;

    /* get the screen and the converted flight information */
    types::Flight flight;
    auto flightScreen = this->findScreenAndFlight(callsign, flight);
    if (nullptr == flightScreen)
        return;

    switch (static_cast<PlugIn::TagItemElement>(itemCode)) {
    case PlugIn::TagItemElement::HandoffFrequency:
        if (true == flightScreen->sectorControl().handoffRequired(flight)) {
            auto& info = flightScreen->sectorControl().handoffSector(flight);
            std::string msg = info.identifier() + " " + info.primaryFrequency();

            std::strncpy(itemString, msg.c_str(), 16 < (msg.length() + 1) ? 16 : msg.length() + 1);
            *colorCode = EuroScopePlugIn::TAG_COLOR_NOTIFIED;
        }
        break;
    case PlugIn::TagItemElement::ManuallyAlerts0:
        if (true == PlugIn::visualizeManuallyAlerts(flight, 0, itemString))
            *colorCode = EuroScopePlugIn::TAG_COLOR_INFORMATION;
        break;
    case PlugIn::TagItemElement::ManuallyAlerts1:
        if (true == PlugIn::visualizeManuallyAlerts(flight, 1, itemString))
            *colorCode = EuroScopePlugIn::TAG_COLOR_INFORMATION;
        break;
    case PlugIn::TagItemElement::ManuallyAlerts2:
        if (true == PlugIn::visualizeManuallyAlerts(flight, 2, itemString))
            *colorCode = EuroScopePlugIn::TAG_COLOR_INFORMATION;
        break;
    case PlugIn::TagItemElement::FlightMarker:
        if (true == flight.markedByController()) {
            std::string msg("\u2022 ");
            std::memcpy(itemString, msg.c_str(), msg.length() + 1);
            *colorCode = EuroScopePlugIn::TAG_COLOR_INFORMATION;
        }
        break;
    case PlugIn::TagItemElement::PdcIndicator:
    {
        std::string msg("\u2022 ");
        *fontSize = 4.0f;
        std::memcpy(itemString, msg.c_str(), msg.length() + 1);

        if (true == management::PdcControl::instance().messagesAvailable(flight))
            *colorCode = EuroScopePlugIn::TAG_COLOR_INFORMATION;
        else
            *colorCode = EuroScopePlugIn::TAG_COLOR_NON_CONCERNED;

        break;
    }
    case PlugIn::TagItemElement::SIDStepClimbIndicator:
        if (flight.flightPlan().type() == types::FlightPlan::Type::IFR) {
            const auto& config = system::ConfigurationRegistry::instance().airportConfiguration(flight.flightPlan().origin());
            auto sidIt = config.sids.find(flight.flightPlan().departureRoute());

            if (config.sids.cend() != sidIt) {
                if (true == sidIt->second.containsStepClimbs) {
                    std::strcpy(itemString, "YES");
                    *colorCode = EuroScopePlugIn::TAG_COLOR_DEFAULT;
                }
                else {
                    std::strcpy(itemString, "NO");
                    *colorCode = EuroScopePlugIn::TAG_COLOR_NON_CONCERNED;
                }
            }
            else {
                std::strcpy(itemString, "UNK");
                *colorCode = EuroScopePlugIn::TAG_COLOR_EMERGENCY;
            }
        }
        else {
            std::strcpy(itemString, "VFR");
            *colorCode = EuroScopePlugIn::TAG_COLOR_NON_CONCERNED;
        }
        break;
    case PlugIn::TagItemElement::FlighPlanCheck:
    {
        bool finalizeRoute = false;

        surveillance::FlightPlanControl::instance().validate(flight);
        if (true == surveillance::FlightPlanControl::instance().overwritten(flight.callsign())) {
            std::strcpy(itemString, "OK");
            *colorCode = EuroScopePlugIn::TAG_COLOR_DEFAULT;
            finalizeRoute = true;
        }
        else {
            finalizeRoute = PlugIn::summarizeFlightPlanCheck(surveillance::FlightPlanControl::instance().errorCodes(flight.callsign()),
                                                             itemString, colorCode);
        }

        /* check if the flight is controlled by me */
        if (false == flightScreen->sectorControl().isInOwnSector(flight) && false == flight.isTracked())
            finalizeRoute = false;

        if (true == finalizeRoute && types::FlightPlan::Type::VFR != flight.flightPlan().type()) {
            std::string departure = flight.flightPlan().departureRoute() + "/";
            departure += radarTarget.GetCorrelatedFlightPlan().GetFlightPlanData().GetDepartureRwy();
            std::string route(radarTarget.GetCorrelatedFlightPlan().GetFlightPlanData().GetRoute());

            /* check if the route is already configured */
            if (std::string::npos == route.find(departure, 0)) {
                auto pos = flight.flightPlan().departureRoute().find_first_of("0123456789", 0);
                std::string firstWaypoint = flight.flightPlan().departureRoute().substr(0, pos);
                auto entries = helper::String::splitString(route, " ");

                /* find the first waypoint and ignore all before it */
                auto wpIt = std::find(entries.cbegin(), entries.cend(), firstWaypoint);

                /* create the new route */
                std::string newRoute(departure + " ");
                for (auto routeIt = wpIt; entries.cend() != routeIt; ++routeIt)
                    newRoute += *routeIt + " ";

                /* write into the flight plan */
                radarTarget.GetCorrelatedFlightPlan().GetFlightPlanData().SetRoute(newRoute.c_str());
                radarTarget.GetCorrelatedFlightPlan().GetFlightPlanData().AmendFlightPlan();
            }

            /* update the initial clearance limit */
            auto& config = system::ConfigurationRegistry::instance().airportConfiguration(flight.flightPlan().origin());
            auto sidIt = config.sids.find(flight.flightPlan().departureRoute());
            auto esPlan = radarTarget.GetCorrelatedFlightPlan();

            auto clearedFL = static_cast<int>(sidIt->second.clearanceLimit.convert(types::feet));
            if (esPlan.GetControllerAssignedData().GetClearedAltitude() != clearedFL)
                esPlan.GetControllerAssignedData().SetClearedAltitude(clearedFL);
        }

        break;
    }
    case PlugIn::TagItemElement::AircraftStand:
    {
        auto stand = flightScreen->standControl().stand(flight);
        if (0 != stand.length()) {
            /* validate that no other controller published a stand already */
            std::string strip = radarTarget.GetCorrelatedFlightPlan().GetControllerAssignedData().GetFlightStripAnnotation(6);
            if (0 != strip.length()) {
                auto split = helper::String::splitString(strip, "/");
                /* validate that it is the stand-message */
                if (3 == split.size() && "s" == split[0] && "s" == split[2]) {
                    /* someone else published this stand -> take it */
                    if (stand != split[1]) {
                        flightScreen->standControl().assignManually(flight, split[1]);
                        stand = split[1];
                    }
                }
            }

            std::strcpy(itemString, stand.c_str());

            /* define the color */
            if (true == flightScreen->standControl().standIsBlocked(stand)) {
                *colorCode = EuroScopePlugIn::TAG_COLOR_EMERGENCY;
            }
            else if (types::Flight::Type::Arrival == flight.type()) {
                /* check if we have to publish the stand */
                auto esStrip = radarTarget.GetCorrelatedFlightPlan().GetControllerAssignedData().GetFlightStripAnnotation(6);
                std::string expected = "s/" + stand + "/s";

                if (esStrip == expected)
                    *colorCode = EuroScopePlugIn::TAG_COLOR_DEFAULT;
                else
                    *colorCode = EuroScopePlugIn::TAG_COLOR_INFORMATION;
            }
            else {
                *colorCode = EuroScopePlugIn::TAG_COLOR_DEFAULT;
            }
        }
        break;
    }
    case PlugIn::TagItemElement::DepartureGroundStatus:
        *colorCode = EuroScopePlugIn::TAG_COLOR_DEFAULT;
        switch (flight.flightPlan().departureFlag()) {
        case types::FlightPlan::AtcCommand::StartUp:
            std::strcpy(itemString, "ST-UP");
            break;
        case types::FlightPlan::AtcCommand::Deicing:
            std::strcpy(itemString, "DEICE");
            break;
        case types::FlightPlan::AtcCommand::Pushback:
            std::strcpy(itemString, "PUSH");
            break;
        case types::FlightPlan::AtcCommand::TaxiOut:
            std::strcpy(itemString, "TAXI");
            break;
        case types::FlightPlan::AtcCommand::LineUp:
            std::strcpy(itemString, "LI-UP");
            break;
        case types::FlightPlan::AtcCommand::Departure:
            std::strcpy(itemString, "DEPA");
            break;
        default:
            break;
        }
        break;
    case PlugIn::TagItemElement::ArrivalGroundStatus:
        *colorCode = EuroScopePlugIn::TAG_COLOR_DEFAULT;
        switch (flight.flightPlan().arrivalFlag()) {
        case types::FlightPlan::AtcCommand::Approach:
            std::strcpy(itemString, "APPR");
            break;
        case types::FlightPlan::AtcCommand::Land:
            std::strcpy(itemString, "LAND");
            break;
        case types::FlightPlan::AtcCommand::TaxiIn:
            std::strcpy(itemString, "TAXI");
            break;
        case types::FlightPlan::AtcCommand::GoAround:
            std::strcpy(itemString, "GO-AR");
            break;
        default:
            break;
        }
        break;
    case PlugIn::TagItemElement::SurveillanceAlerts:
        *colorCode = EuroScopePlugIn::TAG_COLOR_EMERGENCY;
        itemString[0] = '\0';

        if (true == flightScreen->ariwsControl().runwayIncursionWarning(flight))
            std::strcat(itemString, "RIW ");
        else if (true == flightScreen->cmacControl().conformanceMonitoringAlert(flight))
            std::strcat(itemString, "CMA ");
        else if (true == flightScreen->mtcdControl().conflictsExist(flight))
            std::strcat(itemString, "MTC ");

        break;
    default:
        break;
    }
}

void PlugIn::handleHandoffPerform(POINT point, RECT area, const types::Flight& flight, bool tracked, RadarScreen* screen) {
    auto radarTarget = this->RadarTargetSelectASEL();

    /* found the correct screen with the handoff */
    if (true == screen->sectorControl().handoffRequired(flight)) {
        auto controllers = screen->sectorControl().handoffStations(flight);

        /* check if handoff or a release is needed */
        if (1 == controllers.size()) {
            /* handoff to unicom */
            if (true == tracked) {
                if (0 == controllers.front().size())
                    radarTarget.GetCorrelatedFlightPlan().EndTracking();
                else
                    radarTarget.GetCorrelatedFlightPlan().InitiateHandoff(controllers.front().c_str());
            }
            screen->sectorControl().handoffPerformed(flight);
        }
        else {
            RadarScreen::EuroscopeEvent eventEntry = {
                static_cast<int>(PlugIn::TagItemFunction::HandoffControllerSelectEvent),
                flight.callsign(),
                "",
                point,
                area
            };
            screen->registerEuroscopeEvent(std::move(eventEntry));
        }
    }
}

void PlugIn::updateManuallyAlerts(EuroScopePlugIn::CRadarTarget& radarTarget, const std::string& marker) {
    std::string scratchPad(radarTarget.GetCorrelatedFlightPlan().GetControllerAssignedData().GetScratchPadString());

    std::size_t pos = scratchPad.find(marker);
    if (std::string::npos != pos)
        scratchPad.erase(pos, marker.length());
    else
        scratchPad += marker;

    radarTarget.GetCorrelatedFlightPlan().GetControllerAssignedData().SetScratchPadString(scratchPad.c_str());
}

void PlugIn::updateFlightStrip(EuroScopePlugIn::CRadarTarget& radarTarget, RadarScreen* screen, int idx, const std::string& marker) {
    if (8 < idx)
        return;

    std::string stripEntry(radarTarget.GetCorrelatedFlightPlan().GetControllerAssignedData().GetFlightStripAnnotation(idx));

    std::size_t pos = stripEntry.find(marker);
    if (std::string::npos != pos)
        stripEntry.erase(pos, marker.length());
    else
        stripEntry += marker;

    radarTarget.GetCorrelatedFlightPlan().GetControllerAssignedData().SetFlightStripAnnotation(idx, stripEntry.c_str());

    /* publish the strip to all available controllers */
    for (const auto& sector : screen->sectorControl().onlineControllers()) {
        /* create the callsign */
        std::string callsign = sector.prefix() + "_";
        if (0 != sector.midfix().length())
            callsign += sector.midfix() + "_";
        callsign += sector.suffix();

        radarTarget.GetCorrelatedFlightPlan().PushFlightStrip(callsign.c_str());
    }

    for (auto& screenElem : this->m_screens) {
        auto updatedFlight = Converter::convert(radarTarget, *screenElem);
        screenElem->flightRegistry().updateFlight(updatedFlight);
    }
}

RadarScreen* PlugIn::findLastActiveScreen() {
    std::chrono::system_clock::time_point newest;
    RadarScreen* retval = nullptr;

    for (auto& screen : this->m_screens) {
        if (screen->lastRenderingTime() >= newest) {
            newest = screen->lastRenderingTime();
            retval = screen;
        }
    }

    return retval;
}

std::string PlugIn::flightPlanCheckResultLog(const std::list<surveillance::FlightPlanControl::ErrorCode>& codes) {
    std::string retval;

    if (0 == codes.size()) {
        return "Completely wrong or no flight plan received!";
    }
    else {
        for (const auto& code : std::as_const(codes)) {
            switch (code) {
            case surveillance::FlightPlanControl::ErrorCode::VFR:
                retval += "VFR flight!\n";
                break;
            case surveillance::FlightPlanControl::ErrorCode::NoError:
                retval += "Valid flight plan - No errors found!\n";
                break;
            case surveillance::FlightPlanControl::ErrorCode::Route:
                retval += "No or an invalid route received!\n";
                break;
            case surveillance::FlightPlanControl::ErrorCode::DepartureRoute:
                retval += "Unknown SID found!\n";
                break;
            case surveillance::FlightPlanControl::ErrorCode::EngineType:
                retval += "ACs engine type is invalid!\n";
                break;
            case surveillance::FlightPlanControl::ErrorCode::Navigation:
                retval += "Navigation capabilities (i.e. RNAV) insufficient!\n";
                break;
            case surveillance::FlightPlanControl::ErrorCode::Transponder:
                retval += "AC does not have a transponder!\n";
                break;
            case surveillance::FlightPlanControl::ErrorCode::FlightLevel:
                retval += "Requested flight level is not between min/max allowed FL!\n";
                break;
            case surveillance::FlightPlanControl::ErrorCode::EvenOddLevel:
                retval += "Requested flight level is wrong based on even-odd-rule!\n";
                break;
            default:
                retval += "Unknown error found!\n";
                break;
            }
        }
    }

    return retval;
}

void PlugIn::updateGroundStatus(EuroScopePlugIn::CRadarTarget target, const std::string_view& view,
                                RadarScreen* screen, const types::Flight& flight, bool arrival) {
    std::uint8_t mask;

    if (false == arrival) {
        mask = static_cast<std::uint8_t>(flight.flightPlan().arrivalFlag());

        if ("ST-UP" == view) {
            mask |= static_cast<std::uint8_t>(types::FlightPlan::AtcCommand::StartUp);
            target.GetCorrelatedFlightPlan().GetControllerAssignedData().SetScratchPadString("ST-UP");
        }
        else if ("PUSH" == view) {
            mask |= static_cast<std::uint8_t>(types::FlightPlan::AtcCommand::Pushback);
            target.GetCorrelatedFlightPlan().GetControllerAssignedData().SetScratchPadString("PUSH");
        }
        else if ("TAXI" == view) {
            mask |= static_cast<std::uint8_t>(types::FlightPlan::AtcCommand::TaxiOut);
            target.GetCorrelatedFlightPlan().GetControllerAssignedData().SetScratchPadString("TAXI");
        }
        else if ("DEICE" == view) {
            mask |= static_cast<std::uint8_t>(types::FlightPlan::AtcCommand::Deicing);
        }
        else if ("LI-UP" == view) {
            mask |= static_cast<std::uint8_t>(types::FlightPlan::AtcCommand::LineUp);
        }
        else if ("DEPA" == view) {
            mask |= static_cast<std::uint8_t>(types::FlightPlan::AtcCommand::Departure);
            target.GetCorrelatedFlightPlan().GetControllerAssignedData().SetScratchPadString("DEPA");
        }
    }
    else {
        mask = static_cast<std::uint8_t>(flight.flightPlan().departureFlag());

        if ("APPR" == view) {
            mask |= static_cast<std::uint8_t>(types::FlightPlan::AtcCommand::Approach);
            if (true == flight.onMissedApproach())
                PlugIn::updateManuallyAlerts(target, "MISAP_");
        }
        else if ("LAND" == view) {
            mask |= static_cast<std::uint8_t>(types::FlightPlan::AtcCommand::Land);
            if (true == flight.onMissedApproach())
                PlugIn::updateManuallyAlerts(target, "MISAP_");
        }
        else if ("TAXI" == view) {
            mask |= static_cast<std::uint8_t>(types::FlightPlan::AtcCommand::TaxiIn);
            if (true == flight.onMissedApproach())
                PlugIn::updateManuallyAlerts(target, "MISAP_");
        }
        else if ("GO-AR" == view) {
            mask |= static_cast<std::uint8_t>(types::FlightPlan::AtcCommand::GoAround);
            if (false == flight.onMissedApproach())
                PlugIn::updateManuallyAlerts(target, "MISAP_");
        }
    }

    std::string annotation = "a/" + std::to_string(mask) + "/a";
    this->updateFlightStrip(target, screen, 4, annotation);
}

void PlugIn::OnFunctionCall(int functionId, const char* itemString, POINT pt, RECT area) {
    if (true == this->m_errorMode)
        return;

    if (PlugIn::TagItemFunction::UiElementIds < static_cast<PlugIn::TagItemFunction>(functionId)) {
        switch (static_cast<PlugIn::TagItemFunction>(functionId)) {
        case PlugIn::TagItemFunction::UiEditTextRequest:
            if (nullptr != this->m_uiCallback)
                this->OpenPopupEdit(area, static_cast<int>(PlugIn::TagItemFunction::UiEditTextResponse), itemString);
            break;
        case PlugIn::TagItemFunction::UiEditTextResponse:
            if (nullptr != this->m_uiCallback) {
                this->m_uiCallback(itemString);
                this->m_uiCallback = nullptr;
            }
            break;
        default:
            break;
        }

        return;
    }

    auto radarTarget = this->RadarTargetSelectASEL();
    if (false == radarTarget.IsValid())
        return;
    std::string callsign(radarTarget.GetCallsign());

    /* check if we are tracking and search the flight */
    types::Flight flight;
    auto flightScreen = this->findScreenAndFlight(callsign, flight);

    /* nothing to do */
    if (nullptr == flightScreen)
        return;

    switch (static_cast<PlugIn::TagItemFunction>(functionId)) {
    case PlugIn::TagItemFunction::AircraftControlMenuBar:
        this->OpenPopupList(area, "Aircraft menu", 2);

        /* define the menu bar for the tracking functions */
        if (true == system::ConfigurationRegistry::instance().systemConfiguration().trackingOnGround &&
            true == radarTarget.GetCorrelatedFlightPlan().GetTrackingControllerIsMe())
        {
            this->AddPopupListElement("Transfer", "", static_cast<int>(PlugIn::TagItemFunction::HandoffPerform),
                                      false, EuroScopePlugIn::POPUP_ELEMENT_NO_CHECKBOX,
                                      false == flightScreen->sectorControl().handoffRequired(flight), false);
            this->AddPopupListElement("Man. Transfer", "", static_cast<int>(PlugIn::TagItemFunction::HandoffSectorChangeEvent),
                                      false, EuroScopePlugIn::POPUP_ELEMENT_NO_CHECKBOX,
                                      false == flightScreen->sectorControl().handoffPossible(flight), false);
            this->AddPopupListElement("Release", "", static_cast<int>(PlugIn::TagItemFunction::HandoffPerform));
            this->AddPopupListElement("CTR change", "", static_cast<int>(PlugIn::TagItemFunction::SectorControllerHandover),
                                      false, EuroScopePlugIn::POPUP_ELEMENT_NO_CHECKBOX,
                                      false == flightScreen->sectorControl().sectorHandoverPossible() || false == flight.isTracked(), false);
        }
        else {
            std::string_view ctrCallsign = radarTarget.GetCorrelatedFlightPlan().GetHandoffTargetControllerCallsign();
            std::string_view trackedCallsign = radarTarget.GetCorrelatedFlightPlan().GetTrackingControllerCallsign();

            if (true == system::ConfigurationRegistry::instance().systemConfiguration().trackingOnGround) {
                this->AddPopupListElement("Accept", "", static_cast<int>(PlugIn::TagItemFunction::HandoffPerform),
                                          false, EuroScopePlugIn::POPUP_ELEMENT_NO_CHECKBOX,
                                          this->ControllerMyself().GetCallsign() != ctrCallsign, false);
                this->AddPopupListElement("Assume", "", static_cast<int>(PlugIn::TagItemFunction::HandoffPerform),
                                          false, EuroScopePlugIn::POPUP_ELEMENT_NO_CHECKBOX, 0 != trackedCallsign.length(), false);
                this->AddPopupListElement("Refuse", "", static_cast<int>(PlugIn::TagItemFunction::HandoffPerform),
                                          false, EuroScopePlugIn::POPUP_ELEMENT_NO_CHECKBOX,
                                          this->ControllerMyself().GetCallsign() != ctrCallsign, false);
            }
            this->AddPopupListElement("Handoff", "", static_cast<int>(PlugIn::TagItemFunction::HandoffPerform),
                                      false, EuroScopePlugIn::POPUP_ELEMENT_NO_CHECKBOX,
                                      false == flightScreen->sectorControl().handoffRequired(flight), false);
        }
        this->AddPopupListElement("-------------", "-", 0, false, EuroScopePlugIn::POPUP_ELEMENT_NO_CHECKBOX, true, false);

        /* define the menu bar for the manually alerts */
        if (true == radarTarget.GetCorrelatedFlightPlan().IsValid()) {
            this->AddPopupListElement("M/A", (true == flight.onMissedApproach() ? "X" : ""),
                                      static_cast<int>(PlugIn::TagItemFunction::AircraftControlSignal), false,
                                      EuroScopePlugIn::POPUP_ELEMENT_NO_CHECKBOX, true == flight.isTrackedByOther(), false);
            this->AddPopupListElement("Irreg", (true == flight.irregularHandoff() ? "X" : ""),
                                      static_cast<int>(PlugIn::TagItemFunction::AircraftControlSignal), false,
                                      EuroScopePlugIn::POPUP_ELEMENT_NO_CHECKBOX, true == flight.isTrackedByOther(), false);
            this->AddPopupListElement("Est", (true == flight.establishedOnILS() ? "X" : ""),
                                      static_cast<int>(PlugIn::TagItemFunction::AircraftControlSignal), false,
                                      EuroScopePlugIn::POPUP_ELEMENT_NO_CHECKBOX, true == flight.isTrackedByOther(), false);
            this->AddPopupListElement("Mark", (true == flight.markedByController() ? "X" : ""),
                                      static_cast<int>(PlugIn::TagItemFunction::AircraftControlSignal), false,
                                      EuroScopePlugIn::POPUP_ELEMENT_NO_CHECKBOX, true == flight.isTrackedByOther(), false);
        }

        break;
    case PlugIn::TagItemFunction::AircraftControlSignal:
<<<<<<< HEAD
        if (0 == std::strncmp(itemString, "M/A", 7))
            PlugIn::updateManuallyAlerts(radarTarget, "MISAP_");
        else if (0 == std::strncmp(itemString, "Irreg", 5))
            PlugIn::updateManuallyAlerts(radarTarget, "IRREG_");
        else if (0 == std::strncmp(itemString, "Est", 3))
            PlugIn::updateManuallyAlerts(radarTarget, "EST_");
        else if (0 == std::strncmp(itemString, "Mark", 4))
            this->updateFlightStrip(radarTarget, flightScreen, 7, "K");
=======
        if (false == flight.isTrackedByOther()) {
            if (0 == std::strncmp(itemString, "M/A", 7))
                PlugIn::updateManuallyAlerts(radarTarget, "MISAP_");
            else if (0 == std::strncmp(itemString, "Irreg", 5))
                PlugIn::updateManuallyAlerts(radarTarget, "IRREG_");
            else if (0 == std::strncmp(itemString, "Est", 3))
                PlugIn::updateManuallyAlerts(radarTarget, "EST_");
            else if (0 == std::strncmp(itemString, "Mark", 4))
                this->updateFlightStrip(radarTarget, 7, "K");
        }
>>>>>>> b82f2f48
        break;
    case PlugIn::TagItemFunction::HandoffPerform:
        if (0 == std::strncmp(itemString, "Release", 7)) {
            radarTarget.GetCorrelatedFlightPlan().EndTracking();

            /* check if a handoff to UNICOM is ongoing */
            if (true == flightScreen->sectorControl().handoffRequired(flight)) {
                auto controllers = flightScreen->sectorControl().handoffStations(flight);
                if (0 == controllers.front().size())
                    flightScreen->sectorControl().handoffPerformed(flight);
            }
        }
        else if (0 == std::strncmp(itemString, "Assume", 6)) {
            radarTarget.GetCorrelatedFlightPlan().StartTracking();
        }
        else if (0 == std::strncmp(itemString, "Accept", 6)) {
            radarTarget.GetCorrelatedFlightPlan().AcceptHandoff();
        }
        else if (0 == std::strncmp(itemString, "Refuse", 6)) {
            radarTarget.GetCorrelatedFlightPlan().RefuseHandoff();
        }
        else {
            this->handleHandoffPerform(pt, area, flight, flight.isTracked(), flightScreen);
        }
        break;
    case PlugIn::TagItemFunction::HandoffControllerSelectEvent:
        if (true == flightScreen->sectorControl().handoffRequired(flight)) {
            auto controllers = flightScreen->sectorControl().handoffStations(flight);
            auto& info = flightScreen->sectorControl().handoffSector(flight);
            this->OpenPopupList(area, "Handoff To", 2);

            for (const auto& controller : std::as_const(controllers)) {
                this->AddPopupListElement(controller.c_str(), info.primaryFrequency().c_str(),
                                          static_cast<int>(PlugIn::TagItemFunction::HandoffControllerSelect));
            }
        }
        break;
    case PlugIn::TagItemFunction::HandoffControllerSelect:
        if (true == flightScreen->sectorControl().handoffRequired(flight)) {
            if (true == flight.isTracked())
                radarTarget.GetCorrelatedFlightPlan().InitiateHandoff(itemString);
            flightScreen->sectorControl().handoffPerformed(flight);
        }
        break;
    case PlugIn::TagItemFunction::HandoffSectorChangeEvent:
        if (true == flightScreen->sectorControl().handoffRequired(flight) || true == flightScreen->sectorControl().handoffPossible(flight)) {
            RadarScreen::EuroscopeEvent eventEntry = {
                static_cast<int>(PlugIn::TagItemFunction::HandoffSectorChange),
                callsign,
                "",
                pt,
                area
            };
            flightScreen->registerEuroscopeEvent(std::move(eventEntry));
        }
        break;
    case PlugIn::TagItemFunction::HandoffSectorChange:
        if (true == flightScreen->sectorControl().handoffRequired(flight) || true == flightScreen->sectorControl().handoffPossible(flight)) {
            auto sectors = flightScreen->sectorControl().handoffSectors();

            this->OpenPopupList(area, "Handoff sectors", 2);
            for (const auto& sector : std::as_const(sectors)) {
                this->AddPopupListElement(sector.identifier().c_str(), sector.primaryFrequency().c_str(),
                                          static_cast<int>(PlugIn::TagItemFunction::HandoffSectorSelect));
            }
        }
        break;
    case PlugIn::TagItemFunction::HandoffSectorSelect:
        if (true == flightScreen->sectorControl().handoffRequired(flight) || true == flightScreen->sectorControl().handoffPossible(flight)) {
            flightScreen->sectorControl().handoffSectorSelect(flight, itemString);
            this->handleHandoffPerform(pt, area, flight, flight.isTracked(), flightScreen);
        }
        break;
    case PlugIn::TagItemFunction::SectorControllerHandover:
        if (true == flightScreen->sectorControl().sectorHandoverPossible()) {
            auto candidates = flightScreen->sectorControl().sectorHandoverCandidates();

            /* we have only one candidate */
            if (1 == candidates.size()) {
                std::string ctrCallsign = candidates.front().prefix() + "_";
                if (0 != candidates.front().midfix().length())
                    ctrCallsign += candidates.front().midfix() + "_";
                ctrCallsign += candidates.front().suffix();

                radarTarget.GetCorrelatedFlightPlan().InitiateHandoff(ctrCallsign.c_str());
            }
            else if (0 != candidates.size()) {
                RadarScreen::EuroscopeEvent esEvent = {
                    static_cast<int>(PlugIn::TagItemFunction::SectorControllerHandoverSelectEvent),
                    flight.callsign(),
                    "",
                    pt,
                    area
                };
                this->findLastActiveScreen()->registerEuroscopeEvent(std::move(esEvent));
            }
        }
        break;
    case PlugIn::TagItemFunction::SectorControllerHandoverSelectEvent:
        if (true == flightScreen->sectorControl().sectorHandoverPossible()) {
            auto candidates = flightScreen->sectorControl().sectorHandoverCandidates();

            this->OpenPopupList(area, "CTR Select", 1);
            for (const auto& candidate : std::as_const(candidates)) {
                std::string ctrCallsign = candidate.prefix() + "_";
                if (0 != candidate.midfix().length())
                    ctrCallsign += candidate.midfix() + "_";
                ctrCallsign += candidate.suffix();

                this->AddPopupListElement(ctrCallsign.c_str(), "",
                                          static_cast<int>(PlugIn::TagItemFunction::SectorControllerHandoverSelect));
            }
        }
        break;
    case PlugIn::TagItemFunction::SectorControllerHandoverSelect:
        radarTarget.GetCorrelatedFlightPlan().InitiateHandoff(itemString);
        break;
    case PlugIn::TagItemFunction::PdcMenu:
        if (false == flight.isTrackedByOther() && true == management::PdcControl::instance().airportLoggedIn(flightScreen->airportIcao())) {
            this->OpenPopupList(area, "PDC", 1);
            this->AddPopupListElement("Read", "", static_cast<int>(PlugIn::TagItemFunction::PdcReadMessage), false,
                                      EuroScopePlugIn::POPUP_ELEMENT_NO_CHECKBOX,
                                      false == management::PdcControl::instance().messagesAvailable(flight), false);
            this->AddPopupListElement("Send stand-by", "", static_cast<int>(PlugIn::TagItemFunction::PdcSendStandby));
            this->AddPopupListElement("Send clearance", "", static_cast<int>(PlugIn::TagItemFunction::PdcSendClearance), false,
                                      EuroScopePlugIn::POPUP_ELEMENT_NO_CHECKBOX, true == flight.flightPlan().clearanceFlag(), false);
        }
        break;
    case PlugIn::TagItemFunction::PdcReadMessage:
    {
        auto message = management::PdcControl::instance().nextMessage(flight);
        if (nullptr != message) {
            auto screen = this->findLastActiveScreen();

            auto viewer = new PdcMessageViewerWindow(screen, message);
            viewer->setActive(true);
        }
        break;
    }
    case PlugIn::TagItemFunction::PdcSendStandby:
        management::PdcControl::instance().sendStandbyMessage(flight);
        break;
    case PlugIn::TagItemFunction::PdcSendClearance:
    {
        auto screen = this->findLastActiveScreen();

        management::PdcControl::ClearanceMessagePtr message(new management::PdcControl::ClearanceMessage());
        message->sender = flight.flightPlan().origin();
        message->receiver = flight.callsign();
        message->destination = flight.flightPlan().destination();
        message->sid = flight.flightPlan().departureRoute();
        message->runway = radarTarget.GetCorrelatedFlightPlan().GetFlightPlanData().GetDepartureRwy();
        message->frequency = screen->sectorControl().ownSector().primaryFrequency();
        message->squawk = std::to_string(flight.flightPlan().assignedSquawk());

        if (this->GetTransitionAltitude() <= flight.flightPlan().clearanceLimit().convert(types::feet)) {
            auto limit = static_cast<int>(flight.flightPlan().clearanceLimit().convert(types::feet));
            limit /= 100;
            message->clearanceLimit = "FL" + std::to_string(limit);
        }
        else {
            message->clearanceLimit = std::to_string(static_cast<int>(flight.flightPlan().clearanceLimit().convert(types::feet)));
        }

        auto viewer = new PdcDepartureClearanceWindow(screen, message);
        viewer->setActive(true);

        break;
    }
    case PlugIn::TagItemFunction::FlightPlanCheckMenu:
    {
        /* check if the flight plan is valid */
        const auto& codes = surveillance::FlightPlanControl::instance().errorCodes(flight.callsign());
        bool isValid = false;
        if (1 == codes.size()) {
            if (surveillance::FlightPlanControl::ErrorCode::NoError == codes.front() ||
                surveillance::FlightPlanControl::ErrorCode::VFR == codes.front())
            {
                isValid = true;
            }
        }

        if (false == flight.isTrackedByOther()) {
            this->OpenPopupList(area, "FP check", 1);
            this->AddPopupListElement("Read results", "", static_cast<int>(PlugIn::TagItemFunction::FlightPlanCheckErrorLog));
            this->AddPopupListElement("Overwrite", "", static_cast<int>(PlugIn::TagItemFunction::FlightPlanCheckOverwrite), false,
                                      EuroScopePlugIn::POPUP_ELEMENT_NO_CHECKBOX, true == isValid, false);
        }
        break;
    }
    case PlugIn::TagItemFunction::FlightPlanCheckErrorLog:
    {
        auto messageLog = PlugIn::flightPlanCheckResultLog(surveillance::FlightPlanControl::instance().errorCodes(flight.callsign()));
        auto viewer = new MessageViewerWindow(this->findLastActiveScreen(), "FP check: " + flight.callsign(),
                                              messageLog);
        viewer->setActive(true);
        break;
    }
    case PlugIn::TagItemFunction::FlightPlanCheckOverwrite:
        surveillance::FlightPlanControl::instance().overwrite(flight.callsign());
        break;
    case PlugIn::TagItemFunction::StandControlMenu:
    {
        if (false == flight.isTrackedByOther()) {
            auto strip = radarTarget.GetCorrelatedFlightPlan().GetControllerAssignedData().GetFlightStripAnnotation(6);
            auto stand = "s/" + flightScreen->standControl().stand(flight) + "/s";

            this->OpenPopupList(area, "Stand", 1);
            this->AddPopupListElement("Publish", "", static_cast<int>(PlugIn::TagItemFunction::StandControlPublish),
                                      false, EuroScopePlugIn::POPUP_ELEMENT_NO_CHECKBOX, stand == strip, false);
            this->AddPopupListElement("Automatic", "", static_cast<int>(PlugIn::TagItemFunction::StandControlAutomatic));
            this->AddPopupListElement("Manual", "", static_cast<int>(PlugIn::TagItemFunction::StandControlManualEvent));
        }
        break;
    }
    case PlugIn::TagItemFunction::StandControlPublish:
    {
        auto strip = radarTarget.GetCorrelatedFlightPlan().GetControllerAssignedData().GetFlightStripAnnotation(6);
        auto stand = flightScreen->standControl().stand(flight);
        if (0 != stand.length()) {
            auto newStrip = "s/" + stand + "/s";
            /* do the check to increase the performance by avoiding useless network traffic */
            if (newStrip != strip)
                radarTarget.GetCorrelatedFlightPlan().GetControllerAssignedData().SetFlightStripAnnotation(6, newStrip.c_str());
        }
        else if (0 != std::strlen(strip)) {
            /* reset the current annotation */
            radarTarget.GetCorrelatedFlightPlan().GetControllerAssignedData().SetFlightStripAnnotation(6, "");
        }
        break;
    }
    case PlugIn::TagItemFunction::StandControlAutomatic:
        flightScreen->standControl().removeFlight(flight.callsign());
        if (0 != std::strlen(radarTarget.GetCorrelatedFlightPlan().GetControllerAssignedData().GetFlightStripAnnotation(6)))
            radarTarget.GetCorrelatedFlightPlan().GetControllerAssignedData().SetFlightStripAnnotation(6, "");
        break;
    case PlugIn::TagItemFunction::StandControlManualEvent:
    {
        RadarScreen::EuroscopeEvent esEvent = {
            static_cast<int>(PlugIn::TagItemFunction::StandControlManual),
            flight.callsign(),
            "",
            pt,
            area
        };
        flightScreen->registerEuroscopeEvent(std::move(esEvent));
        break;
    }
    case PlugIn::TagItemFunction::StandControlManual:
    {
        auto stands = flightScreen->standControl().allStands();
        this->OpenPopupList(area, "Stands", 1);
        for (const auto& stand : std::as_const(stands)) {
            this->AddPopupListElement(stand.first.c_str(), "", static_cast<int>(PlugIn::TagItemFunction::StandControlManualSelect),
                                      false, EuroScopePlugIn::POPUP_ELEMENT_NO_CHECKBOX, true == stand.second, false);
        }
        break;
    }
    case PlugIn::TagItemFunction::StandControlManualSelect:
        flightScreen->standControl().assignManually(flight, itemString);
        if (0 != std::strlen(radarTarget.GetCorrelatedFlightPlan().GetControllerAssignedData().GetFlightStripAnnotation(6)))
            radarTarget.GetCorrelatedFlightPlan().GetControllerAssignedData().SetFlightStripAnnotation(6, "");
        break;
    case PlugIn::TagItemFunction::DepartureGroundStatusMenu:
        if (false == flight.isTrackedByOther()) {
            this->OpenPopupList(area, "Status", 1);
            this->AddPopupListElement("ST-UP", "", static_cast<int>(PlugIn::TagItemFunction::DepartureGroundStatusSelect));
            this->AddPopupListElement("DEICE", "", static_cast<int>(PlugIn::TagItemFunction::DepartureGroundStatusSelect));
            this->AddPopupListElement("PUSH", "", static_cast<int>(PlugIn::TagItemFunction::DepartureGroundStatusSelect));
            this->AddPopupListElement("TAXI", "", static_cast<int>(PlugIn::TagItemFunction::DepartureGroundStatusSelect));
            this->AddPopupListElement("LI-UP", "", static_cast<int>(PlugIn::TagItemFunction::DepartureGroundStatusSelect));
            this->AddPopupListElement("DEPA", "", static_cast<int>(PlugIn::TagItemFunction::DepartureGroundStatusSelect));
        }
        break;
    case PlugIn::TagItemFunction::DepartureGroundStatusSelect:
        this->updateGroundStatus(radarTarget, itemString, flightScreen, flight, false);
        flightScreen->flightRegistry().updateFlight(Converter::convert(radarTarget, *flightScreen));
        break;
    case PlugIn::TagItemFunction::ArrivalGroundStatusMenu:
        if (false == flight.isTrackedByOther()) {
            this->OpenPopupList(area, "Status", 1);
            this->AddPopupListElement("APPR", "", static_cast<int>(PlugIn::TagItemFunction::ArrivalGroundStatusSelect));
            this->AddPopupListElement("LAND", "", static_cast<int>(PlugIn::TagItemFunction::ArrivalGroundStatusSelect));
            this->AddPopupListElement("TAXI", "", static_cast<int>(PlugIn::TagItemFunction::ArrivalGroundStatusSelect));
            this->AddPopupListElement("GO-AR", "", static_cast<int>(PlugIn::TagItemFunction::ArrivalGroundStatusSelect));
        }
        break;
    case PlugIn::TagItemFunction::ArrivalGroundStatusSelect:
        this->updateGroundStatus(radarTarget, itemString, flightScreen, flight, true);
        flightScreen->flightRegistry().updateFlight(Converter::convert(radarTarget, *flightScreen));
        break;
    case PlugIn::TagItemFunction::SurveillanceAlertVisualization:
        flightScreen->activateSurveillanceVisualization(flight.callsign());
        break;
    case PlugIn::TagItemFunction::DepartureRouteDraw:
        flightScreen->activateDepartureRouteVisualization(flight.callsign());
        break;
    default:
        break;
    }
}

void PlugIn::OnNewMetarReceived(const char* station, const char* fullMetar) {
    auto split = helper::String::splitString(fullMetar, " ");

    /* find the wind entry */
    for (const auto& entry : std::as_const(split)) {
        /* find the wind entry */
        auto pos = entry.find("KT", 0);
        if (entry.length() - 2 == pos) {
            auto windData = entry.substr(0, entry.length() - 2);

            types::WindData information;

            information.variable = std::string::npos != windData.rfind("VRB");
            information.direction = static_cast<float>(std::atoi(windData.substr(0, 3).c_str())) * types::degree;
            information.speed = static_cast<float>(std::atoi(windData.substr(3, 5).c_str())) * types::knot;

            if (std::string::npos != windData.find("G"))
                information.gusts = static_cast<float>(std::atoi(windData.substr(6, 8).c_str())) * types::knot;

            system::ConfigurationRegistry::instance().runtimeConfiguration().windInformation[station] = information;

            return;
        }
    }
}

void PlugIn::pdcMessageReceived() {
    PlaySoundA(this->m_pdcNotificationSound.c_str(), NULL, SND_ASYNC);
}

void PlugIn::removeRadarScreen(RadarScreen* screen) {
    auto it = std::find(this->m_screens.begin(), this->m_screens.end(), screen);
    if (this->m_screens.end() != it) {
        this->m_screens.erase(it);
        delete screen;
    }
}<|MERGE_RESOLUTION|>--- conflicted
+++ resolved
@@ -842,16 +842,6 @@
 
         break;
     case PlugIn::TagItemFunction::AircraftControlSignal:
-<<<<<<< HEAD
-        if (0 == std::strncmp(itemString, "M/A", 7))
-            PlugIn::updateManuallyAlerts(radarTarget, "MISAP_");
-        else if (0 == std::strncmp(itemString, "Irreg", 5))
-            PlugIn::updateManuallyAlerts(radarTarget, "IRREG_");
-        else if (0 == std::strncmp(itemString, "Est", 3))
-            PlugIn::updateManuallyAlerts(radarTarget, "EST_");
-        else if (0 == std::strncmp(itemString, "Mark", 4))
-            this->updateFlightStrip(radarTarget, flightScreen, 7, "K");
-=======
         if (false == flight.isTrackedByOther()) {
             if (0 == std::strncmp(itemString, "M/A", 7))
                 PlugIn::updateManuallyAlerts(radarTarget, "MISAP_");
@@ -862,7 +852,6 @@
             else if (0 == std::strncmp(itemString, "Mark", 4))
                 this->updateFlightStrip(radarTarget, 7, "K");
         }
->>>>>>> b82f2f48
         break;
     case PlugIn::TagItemFunction::HandoffPerform:
         if (0 == std::strncmp(itemString, "Release", 7)) {
