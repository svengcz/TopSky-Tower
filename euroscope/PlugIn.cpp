--- conflicted
+++ resolved
@@ -689,19 +689,12 @@
         }
         else if ("DEICE" == view) {
             mask |= static_cast<std::uint16_t>(types::FlightPlan::AtcCommand::Deicing);
-<<<<<<< HEAD
             scratchPadExtend = "DE-ICE";
         }
         else if ("LI-UP" == view) {
             mask |= static_cast<std::uint16_t>(types::FlightPlan::AtcCommand::LineUp);
-            scratchPadExtend = "LINEUP";
-=======
-            target.GetCorrelatedFlightPlan().GetControllerAssignedData().SetScratchPadString("ST-UP");
-        }
-        else if ("LI-UP" == view) {
-            mask |= static_cast<std::uint16_t>(types::FlightPlan::AtcCommand::LineUp);
-            target.GetCorrelatedFlightPlan().GetControllerAssignedData().SetScratchPadString("TAXI");
->>>>>>> e1c40f66
+            scratchPadExtend = "TAXI;LINEUP";
+            overwrite = true;
         }
         else if ("DEPA" == view) {
             mask |= static_cast<std::uint16_t>(types::FlightPlan::AtcCommand::Departure);
@@ -739,18 +732,20 @@
     }
 
     if (0 != scratchPadExtend.length()) {
-        std::string scratchpad;
-
-        if (false == overwrite) {
-            scratchpad = target.GetCorrelatedFlightPlan().GetControllerAssignedData().GetScratchPadString();
-            scratchpad += scratchPadExtend;
-        }
-        else {
-            scratchpad = scratchPadExtend;
-        }
-
-        target.GetCorrelatedFlightPlan().GetControllerAssignedData().SetFlightStripAnnotation(static_cast<int>(PlugIn::AnnotationIndex::AtcCommand), std::to_string(mask).c_str());
-        target.GetCorrelatedFlightPlan().GetControllerAssignedData().SetScratchPadString(scratchpad.c_str());
+        auto split = helper::String::splitString(scratchPadExtend, ";");
+        for (const auto& entry : std::as_const(split)) {
+            std::string scratchpad;
+
+            if (false == overwrite) {
+                scratchpad = target.GetCorrelatedFlightPlan().GetControllerAssignedData().GetScratchPadString();
+                scratchpad += entry;
+            }
+            else {
+                scratchpad = entry;
+            }
+
+            target.GetCorrelatedFlightPlan().GetControllerAssignedData().SetScratchPadString(scratchpad.c_str());
+        }
     }
 }
 
