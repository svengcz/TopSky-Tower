/*
 * Author:
 *   Sven Czarnian <devel@svcz.de>
 * Brief:
 *   Implements the EuroScope plug-in definition
 */

#define _CRT_SECURE_NO_WARNINGS
#include "stdafx.h"

#include <filesystem>
#include <fstream>
#include <regex>

#include <Windows.h>
#include <shlwapi.h>

#define CURL_STATICLIB 1
#include <curl/curl.h>

#include <helper/String.h>
#include <management/PdcControl.h>
#include <surveillance/FlightPlanControl.h>
#include <system/ConfigurationRegistry.h>
#include <version.h>

#include "Converter.h"
#include "ui/MessageViewerWindow.h"
#include "ui/PdcDepartureClearanceWindow.h"
#include "ui/PdcMessageViewerWindow.h"
#include "PlugIn.h"

EXTERN_C IMAGE_DOS_HEADER __ImageBase;

namespace fs = std::filesystem;

using namespace topskytower;
using namespace topskytower::euroscope;
using namespace topskytower::types;

static Gdiplus::GdiplusStartupInput __gdiStartupInput;
static ULONG_PTR                    __gdiplusToken;

PlugIn::PlugIn() :
        EuroScopePlugIn::CPlugIn(EuroScopePlugIn::COMPATIBILITY_CODE,
                                 PLUGIN_NAME,
                                 PLUGIN_VERSION,
                                 PLUGIN_DEVELOPER,
                                 PLUGIN_COPYRIGHT),
        m_errorMode(false),
        m_settingsPath(),
        m_screens(),
        m_uiCallback(),
        m_pdcNotificationSound() {
    this->DisplayUserMessage("Message", PLUGIN_NAME, (std::string(PLUGIN_NAME) + " " + PLUGIN_VERSION + " loaded").c_str(),
                             false, false, false, false, false);

    if (0 != curl_global_init(CURL_GLOBAL_ALL)) {
        this->DisplayUserMessage("Message", PLUGIN_NAME, "Unable to initialize the network stack!",
                                 true, true, true, true, false);
        this->m_errorMode = true;
        return;
    }

    /* unable to initialize GDI+ */
    if (Gdiplus::Ok != Gdiplus::GdiplusStartup(&__gdiplusToken, &__gdiStartupInput, nullptr)) {
        this->DisplayUserMessage("Message", PLUGIN_NAME, "Unable to initialize the rendering system!",
                                 true, true, true, true, false);
        this->m_errorMode = true;
        return;
    }

    char path[MAX_PATH] = { 0 };
    GetModuleFileNameA((HINSTANCE)&__ImageBase, path, _countof(path));
    PathRemoveFileSpecA(path);
    this->m_settingsPath = path;

    system::ConfigurationRegistry::instance().configure(this->m_settingsPath, system::ConfigurationRegistry::UpdateType::All);

    this->RegisterTagItemType("Handoff frequency", static_cast<int>(PlugIn::TagItemElement::HandoffFrequency));
    this->RegisterTagItemType("Manually alerts 0", static_cast<int>(PlugIn::TagItemElement::ManuallyAlerts0));
    this->RegisterTagItemType("Manually alerts 1", static_cast<int>(PlugIn::TagItemElement::ManuallyAlerts1));
    this->RegisterTagItemType("Manually alerts 2", static_cast<int>(PlugIn::TagItemElement::ManuallyAlerts2));
    this->RegisterTagItemType("Flight marker", static_cast<int>(PlugIn::TagItemElement::FlightMarker));
    this->RegisterTagItemType("PDC indicator", static_cast<int>(PlugIn::TagItemElement::PdcIndicator));
    this->RegisterTagItemType("SID step climb indicator", static_cast<int>(PlugIn::TagItemElement::SIDStepClimbIndicator));
    this->RegisterTagItemType("Flight plan check", static_cast<int>(PlugIn::TagItemElement::FlighPlanCheck));
    this->RegisterTagItemType("Assigned stand", static_cast<int>(PlugIn::TagItemElement::AircraftStand));
    this->RegisterTagItemType("Departure Ground status", static_cast<int>(PlugIn::TagItemElement::DepartureGroundStatus));
    this->RegisterTagItemType("Arrival Ground status", static_cast<int>(PlugIn::TagItemElement::ArrivalGroundStatus));
    this->RegisterTagItemType("Surveillance alerts", static_cast<int>(PlugIn::TagItemElement::SurveillanceAlerts));

    this->RegisterTagItemFunction("Menu bar", static_cast<int>(PlugIn::TagItemFunction::AircraftControlMenuBar));
    this->RegisterTagItemFunction("PDC menu bar", static_cast<int>(PlugIn::TagItemFunction::PdcMenu));
    this->RegisterTagItemFunction("FP check menu", static_cast<int>(PlugIn::TagItemFunction::FlightPlanCheckMenu));
    this->RegisterTagItemFunction("Stand menu", static_cast<int>(PlugIn::TagItemFunction::StandControlMenu));
    this->RegisterTagItemFunction("Departure Ground status menu", static_cast<int>(PlugIn::TagItemFunction::DepartureGroundStatusMenu));
    this->RegisterTagItemFunction("Arrival Ground status menu", static_cast<int>(PlugIn::TagItemFunction::ArrivalGroundStatusMenu));
    this->RegisterTagItemFunction("Surveillance visualization trigger", static_cast<int>(PlugIn::TagItemFunction::SurveillanceAlertVisualization));
    this->RegisterTagItemFunction("Draw departure route", static_cast<int>(PlugIn::TagItemFunction::DepartureRouteDraw));

    /* search for the sound file and register the PDC sound callback */
    for (auto& entry : fs::recursive_directory_iterator(path)) {
        if (true == fs::is_regular_file(entry) && "TopSkyTower-Pdc.wav" == entry.path().filename().string()) {
            this->m_pdcNotificationSound = entry.path().string();
            management::PdcControl::instance().registerNotificationCallback(this, &PlugIn::pdcMessageReceived);
            break;
        }
    }
}

PlugIn::~PlugIn() {
    this->m_screens.clear();

    if (false == this->m_errorMode) {
        Gdiplus::GdiplusShutdown(__gdiplusToken);
        curl_global_cleanup();
    }
}

const std::string& PlugIn::settingsPath() const {
    return this->m_settingsPath;
}

static __inline void __markRunwayActive(EuroScopePlugIn::CSectorElement& runway, const std::string& airport,
                                        std::map<std::string, std::list<std::string>>& departureRunways,
                                        std::map<std::string, std::list<std::string>>& arrivalRunways, int idx) {
    if (true == runway.IsElementActive(true, idx))
        departureRunways[airport].push_back(runway.GetRunwayName(idx));

    if (true == runway.IsElementActive(false, idx))
        arrivalRunways[airport].push_back(runway.GetRunwayName(idx));
}

void PlugIn::OnAirportRunwayActivityChanged() {
    auto& departureList = system::ConfigurationRegistry::instance().runtimeConfiguration().activeDepartureRunways;
    auto& arrivalList = system::ConfigurationRegistry::instance().runtimeConfiguration().activeArrivalRunways;

    departureList.clear();
    arrivalList.clear();

    EuroScopePlugIn::CSectorElement rwy;
    for (rwy = this->SectorFileElementSelectFirst(EuroScopePlugIn::SECTOR_ELEMENT_RUNWAY); true == rwy.IsValid();
        rwy = this->SectorFileElementSelectNext(rwy, EuroScopePlugIn::SECTOR_ELEMENT_RUNWAY)) {
        /* remove leading and trailing whitespaces */
        std::string airport(rwy.GetAirportName());
        airport = std::regex_replace(airport, std::regex("^ +| +$|( ) +"), "$1");

        __markRunwayActive(rwy, airport, departureList, arrivalList, 0);
        __markRunwayActive(rwy, airport, departureList, arrivalList, 1);
    }
}

EuroScopePlugIn::CRadarScreen* PlugIn::OnRadarScreenCreated(const char* displayName, bool needsRadarContent, bool geoReferenced,
                                                            bool canBeSaved, bool canBeCreated) {
    (void)needsRadarContent;
    (void)geoReferenced;
    (void)canBeSaved;
    (void)canBeCreated;
    (void)displayName;

    if (false == this->m_errorMode) {
        if (0 == this->m_screens.size())
            this->OnAirportRunwayActivityChanged();

        this->m_screens.push_back(new RadarScreen());
        return this->m_screens.back();
    }

    return nullptr;
}

bool PlugIn::visualizeManuallyAlerts(const types::Flight& flight, int idx, char itemString[16]) {
    int localOffset = 0, localIdx = 0;
    bool inserted = false;

    if (true == flight.onMissedApproach()) {
        localOffset += 9;
        if (localIdx == idx) {
            std::strcat(itemString, "M/A ");
            inserted = true;
        }
    }

    if (true == flight.irregularHandoff()) {
        localOffset += 7;

        if (16 <= localOffset) {
            localIdx += localOffset / 16;
            localOffset = 0;
            if (idx < localIdx)
                return inserted;
        }

        if (localIdx == idx) {
            std::strcat(itemString, "IRREG ");
            inserted = true;
        }
    }

    if (true == flight.establishedOnILS()) {
        localOffset += 5;

        if (16 <= localOffset) {
            localIdx += localOffset / 16;
            localOffset = 0;
            if (idx < localIdx)
                return inserted;
        }

        if (localIdx == idx) {
            std::strcat(itemString, "EST ");
            inserted = true;
        }
    }

    return inserted;
}

bool PlugIn::summarizeFlightPlanCheck(const std::list<surveillance::FlightPlanControl::ErrorCode>& codes,
                                      char* itemString, int* colorCode) {
    /* something went wrong */
    if (0 == codes.size()) {
        std::strcpy(itemString, "UNK");
        *colorCode = EuroScopePlugIn::TAG_COLOR_EMERGENCY;
    }
    /* more than one error found */
    else if (1 != codes.size()) {
        std::strcpy(itemString, "ERR");
        *colorCode = EuroScopePlugIn::TAG_COLOR_EMERGENCY;
    }
    /* search the correct abbreviation of the error */
    else {
        std::string code;

        /* get the correct error code */
        switch (codes.front()) {
        case surveillance::FlightPlanControl::ErrorCode::VFR:
            code = "VFR";
            break;
        case surveillance::FlightPlanControl::ErrorCode::NoError:
            code = "OK";
            break;
        case surveillance::FlightPlanControl::ErrorCode::Route:
            code = "RTE";
            break;
        case surveillance::FlightPlanControl::ErrorCode::DepartureRoute:
            code = "SID";
            break;
        case surveillance::FlightPlanControl::ErrorCode::EngineType:
            code = "ENG";
            break;
        case surveillance::FlightPlanControl::ErrorCode::Navigation:
            code = "NAV";
            break;
        case surveillance::FlightPlanControl::ErrorCode::Transponder:
            code = "XPD";
            break;
        case surveillance::FlightPlanControl::ErrorCode::FlightLevel:
            code = "FL";
            break;
        case surveillance::FlightPlanControl::ErrorCode::EvenOddLevel:
            code = "E/O";
            break;
        default:
            code = "UNK";
            break;
        }

        std::strcpy(itemString, code.c_str());
        if ("OK" == code || "VFR" == code) {
            *colorCode = EuroScopePlugIn::TAG_COLOR_DEFAULT;
            return true;
        }
        else {
            *colorCode = EuroScopePlugIn::TAG_COLOR_EMERGENCY;
        }
    }

    return false;
}

RadarScreen* PlugIn::findScreenAndFlight(const std::string& callsign, types::Flight& flight) const {
    std::list<RadarScreen*> candidates;

    /* test which screen is relevant */
    for (const auto& screen : std::as_const(this->m_screens)) {
        if (true == screen->flightRegistry().flightExists(callsign)) {
            /* copy it once -> the data is consistent over all screens */
            if (flight.callsign() != callsign)
                flight = screen->flightRegistry().flight(callsign);

            if (true == screen->isInitialized() && true == screen->sectorControl().isInSector(flight))
                candidates.push_back(screen);
        }
    }

    /* use the newest screen, if we have more than one candidate */
    if (1 <= candidates.size()) {
        candidates.sort([](RadarScreen* screen0, RadarScreen* screen1) {
            return screen0->lastRenderingTime() > screen1->lastRenderingTime();
        });

        flight = candidates.front()->flightRegistry().flight(callsign);
        RadarScreen* retval = candidates.front();
        return retval;
    }
    else {
        return nullptr;
    }
}

void PlugIn::OnGetTagItem(EuroScopePlugIn::CFlightPlan flightPlan, EuroScopePlugIn::CRadarTarget radarTarget,
                          int itemCode, int tagData, char itemString[16], int* colorCode, COLORREF* rgb,
                          double* fontSize) {
    (void)flightPlan;
    (void)tagData;
    (void)rgb;
    (void)fontSize;

    /* do not handle invalid radar targets */
    if (true == this->m_errorMode || false == radarTarget.IsValid())
        return;

    /* initialize default values */
    std::string callsign(radarTarget.GetCallsign());
    itemString[0] = '\0';
    *colorCode = EuroScopePlugIn::TAG_COLOR_DEFAULT;

    /* get the screen and the converted flight information */
    types::Flight flight;
    auto flightScreen = this->findScreenAndFlight(callsign, flight);
    if (nullptr == flightScreen)
        return;

    switch (static_cast<PlugIn::TagItemElement>(itemCode)) {
    case PlugIn::TagItemElement::HandoffFrequency:
        if (true == flightScreen->sectorControl().handoffRequired(flight)) {
            auto& info = flightScreen->sectorControl().handoffSector(flight);
            std::string msg = info.identifier() + " " + info.primaryFrequency();

            std::strncpy(itemString, msg.c_str(), 16 < (msg.length() + 1) ? 16 : msg.length() + 1);
            *colorCode = EuroScopePlugIn::TAG_COLOR_NOTIFIED;
        }
        break;
    case PlugIn::TagItemElement::ManuallyAlerts0:
        if (true == PlugIn::visualizeManuallyAlerts(flight, 0, itemString))
            *colorCode = EuroScopePlugIn::TAG_COLOR_INFORMATION;
        break;
    case PlugIn::TagItemElement::ManuallyAlerts1:
        if (true == PlugIn::visualizeManuallyAlerts(flight, 1, itemString))
            *colorCode = EuroScopePlugIn::TAG_COLOR_INFORMATION;
        break;
    case PlugIn::TagItemElement::ManuallyAlerts2:
        if (true == PlugIn::visualizeManuallyAlerts(flight, 2, itemString))
            *colorCode = EuroScopePlugIn::TAG_COLOR_INFORMATION;
        break;
    case PlugIn::TagItemElement::FlightMarker:
        if (true == flight.markedByController()) {
            std::string msg("\u2022 ");
            std::memcpy(itemString, msg.c_str(), msg.length() + 1);
            *colorCode = EuroScopePlugIn::TAG_COLOR_INFORMATION;
        }
        break;
    case PlugIn::TagItemElement::PdcIndicator:
    {
        std::string msg("\u2022 ");
        *fontSize = 4.0f;
        std::memcpy(itemString, msg.c_str(), msg.length() + 1);

        if (true == management::PdcControl::instance().messagesAvailable(flight))
            *colorCode = EuroScopePlugIn::TAG_COLOR_INFORMATION;
        else
            *colorCode = EuroScopePlugIn::TAG_COLOR_NON_CONCERNED;

        break;
    }
    case PlugIn::TagItemElement::SIDStepClimbIndicator:
        if (flight.flightPlan().type() == types::FlightPlan::Type::IFR) {
            const auto& config = system::ConfigurationRegistry::instance().airportConfiguration(flight.flightPlan().origin());
            auto sidIt = config.sids.find(flight.flightPlan().departureRoute());

            if (config.sids.cend() != sidIt) {
                if (true == sidIt->second.containsStepClimbs) {
                    std::strcpy(itemString, "YES");
                    *colorCode = EuroScopePlugIn::TAG_COLOR_DEFAULT;
                }
                else {
                    std::strcpy(itemString, "NO");
                    *colorCode = EuroScopePlugIn::TAG_COLOR_NON_CONCERNED;
                }
            }
            else {
                std::strcpy(itemString, "UNK");
                *colorCode = EuroScopePlugIn::TAG_COLOR_EMERGENCY;
            }
        }
        else {
            std::strcpy(itemString, "VFR");
            *colorCode = EuroScopePlugIn::TAG_COLOR_NON_CONCERNED;
        }
        break;
    case PlugIn::TagItemElement::FlighPlanCheck:
    {
        bool finalizeRoute = false;

        surveillance::FlightPlanControl::instance().validate(flight);
        if (true == surveillance::FlightPlanControl::instance().overwritten(flight.callsign())) {
            std::strcpy(itemString, "OK");
            *colorCode = EuroScopePlugIn::TAG_COLOR_DEFAULT;
            finalizeRoute = true;
        }
        else {
            finalizeRoute = PlugIn::summarizeFlightPlanCheck(surveillance::FlightPlanControl::instance().errorCodes(flight.callsign()),
                                                             itemString, colorCode);
        }

        /* check if the flight is controlled by me */
        if (false == flightScreen->sectorControl().isInOwnSector(flight) && false == flight.isTracked())
            finalizeRoute = false;

        if (true == finalizeRoute && types::FlightPlan::Type::VFR != flight.flightPlan().type()) {
            std::string departure = flight.flightPlan().departureRoute() + "/";
            departure += radarTarget.GetCorrelatedFlightPlan().GetFlightPlanData().GetDepartureRwy();
            std::string route(radarTarget.GetCorrelatedFlightPlan().GetFlightPlanData().GetRoute());

            /* check if the route is already configured */
            if (std::string::npos == route.find(departure, 0)) {
                auto pos = flight.flightPlan().departureRoute().find_first_of("0123456789", 0);
                std::string firstWaypoint = flight.flightPlan().departureRoute().substr(0, pos);
                auto entries = helper::String::splitString(route, " ");

                /* find the first waypoint and ignore all before it */
                auto wpIt = std::find(entries.cbegin(), entries.cend(), firstWaypoint);

                /* create the new route */
                std::string newRoute(departure + " ");
                for (auto routeIt = wpIt; entries.cend() != routeIt; ++routeIt)
                    newRoute += *routeIt + " ";

                /* write into the flight plan */
                radarTarget.GetCorrelatedFlightPlan().GetFlightPlanData().SetRoute(newRoute.c_str());
                radarTarget.GetCorrelatedFlightPlan().GetFlightPlanData().AmendFlightPlan();
            }

            /* update the initial clearance limit */
            auto& config = system::ConfigurationRegistry::instance().airportConfiguration(flight.flightPlan().origin());
            auto sidIt = config.sids.find(flight.flightPlan().departureRoute());
            auto esPlan = radarTarget.GetCorrelatedFlightPlan();

            auto clearedFL = static_cast<int>(sidIt->second.clearanceLimit.convert(types::feet));
            if (esPlan.GetControllerAssignedData().GetClearedAltitude() != clearedFL)
                esPlan.GetControllerAssignedData().SetClearedAltitude(clearedFL);
        }

        break;
    }
    case PlugIn::TagItemElement::AircraftStand:
    {
        auto stand = flightScreen->standControl().stand(flight);
        if (0 != stand.length()) {
            /* validate that no other controller published a stand already */
            std::string strip = radarTarget.GetCorrelatedFlightPlan().GetControllerAssignedData().GetFlightStripAnnotation(static_cast<int>(PlugIn::AnnotationIndex::Stand));
            if (0 != strip.length()) {
                auto split = helper::String::splitString(strip, "/");
                /* validate that it is the stand-message */
                if (3 == split.size() && "s" == split[0] && "s" == split[2]) {
                    /* someone else published this stand -> take it */
                    if (stand != split[1]) {
                        flightScreen->standControl().assignManually(flight, split[1]);
                        stand = split[1];
                    }
                }
            }

            std::strcpy(itemString, stand.c_str());

            /* define the color */
            if (true == flightScreen->standControl().standIsBlocked(stand)) {
                *colorCode = EuroScopePlugIn::TAG_COLOR_EMERGENCY;
            }
            else if (types::Flight::Type::Arrival == flight.type()) {
                /* check if we have to publish the stand */
                auto esStrip = radarTarget.GetCorrelatedFlightPlan().GetControllerAssignedData().GetFlightStripAnnotation(static_cast<int>(PlugIn::AnnotationIndex::Stand));
                std::string expected = "s/" + stand + "/s";

                if (esStrip == expected)
                    *colorCode = EuroScopePlugIn::TAG_COLOR_DEFAULT;
                else
                    *colorCode = EuroScopePlugIn::TAG_COLOR_INFORMATION;
            }
            else {
                *colorCode = EuroScopePlugIn::TAG_COLOR_DEFAULT;
            }
        }
        break;
    }
    case PlugIn::TagItemElement::DepartureGroundStatus:
        *colorCode = EuroScopePlugIn::TAG_COLOR_DEFAULT;
        switch (flight.flightPlan().departureFlag()) {
        case types::FlightPlan::AtcCommand::StartUp:
            std::strcpy(itemString, "ST-UP");
            break;
        case types::FlightPlan::AtcCommand::Deicing:
            std::strcpy(itemString, "DEICE");
            break;
        case types::FlightPlan::AtcCommand::Pushback:
            std::strcpy(itemString, "PUSH");
            break;
        case types::FlightPlan::AtcCommand::TaxiOut:
            std::strcpy(itemString, "TAXI");
            break;
        case types::FlightPlan::AtcCommand::LineUp:
            std::strcpy(itemString, "LI-UP");
            break;
        case types::FlightPlan::AtcCommand::Departure:
            std::strcpy(itemString, "DEPA");
            break;
        default:
            break;
        }
        break;
    case PlugIn::TagItemElement::ArrivalGroundStatus:
        *colorCode = EuroScopePlugIn::TAG_COLOR_DEFAULT;
        switch (flight.flightPlan().arrivalFlag()) {
        case types::FlightPlan::AtcCommand::Approach:
            std::strcpy(itemString, "APPR");
            break;
        case types::FlightPlan::AtcCommand::Land:
            std::strcpy(itemString, "LAND");
            break;
        case types::FlightPlan::AtcCommand::TaxiIn:
            std::strcpy(itemString, "TAXI");
            break;
        case types::FlightPlan::AtcCommand::GoAround:
            std::strcpy(itemString, "GO-AR");
            break;
        default:
            break;
        }
        break;
    case PlugIn::TagItemElement::SurveillanceAlerts:
        *colorCode = EuroScopePlugIn::TAG_COLOR_EMERGENCY;
        itemString[0] = '\0';

        if (true == flightScreen->ariwsControl().runwayIncursionWarning(flight))
            std::strcat(itemString, "RIW ");
        else if (true == flightScreen->cmacControl().conformanceMonitoringAlert(flight))
            std::strcat(itemString, "CMA ");
        else if (true == flightScreen->mtcdControl().conflictsExist(flight))
            std::strcat(itemString, "MTC ");

        break;
    default:
        break;
    }
}

void PlugIn::handleHandoffPerform(POINT point, RECT area, const types::Flight& flight, bool tracked, RadarScreen* screen) {
    auto radarTarget = this->RadarTargetSelectASEL();

    /* found the correct screen with the handoff */
    if (true == screen->sectorControl().handoffRequired(flight)) {
        auto controllers = screen->sectorControl().handoffStations(flight);

        /* check if handoff or a release is needed */
        if (1 == controllers.size()) {
            /* handoff to unicom */
            if (true == tracked) {
                if (0 == controllers.front().size())
                    radarTarget.GetCorrelatedFlightPlan().EndTracking();
                else
                    radarTarget.GetCorrelatedFlightPlan().InitiateHandoff(controllers.front().c_str());
            }
            screen->sectorControl().handoffPerformed(flight);
        }
        else {
            RadarScreen::EuroscopeEvent eventEntry = {
                static_cast<int>(PlugIn::TagItemFunction::HandoffControllerSelectEvent),
                flight.callsign(),
                "",
                point,
                area
            };
            screen->registerEuroscopeEvent(std::move(eventEntry));
        }
    }
}

void PlugIn::updateManuallyAlerts(EuroScopePlugIn::CRadarTarget& radarTarget, const std::string& marker) {
    std::string scratchPad(radarTarget.GetCorrelatedFlightPlan().GetControllerAssignedData().GetScratchPadString());

    std::size_t pos = scratchPad.find(marker);
    if (std::string::npos != pos)
        scratchPad.erase(pos, marker.length());
    else
        scratchPad += marker;

    radarTarget.GetCorrelatedFlightPlan().GetControllerAssignedData().SetScratchPadString(scratchPad.c_str());
}

void PlugIn::updateFlightStrip(EuroScopePlugIn::CRadarTarget& radarTarget, RadarScreen* screen, int idx, const std::string& message) {
    if (8 < idx)
        return;

    std::string entry(radarTarget.GetCorrelatedFlightPlan().GetControllerAssignedData().GetFlightStripAnnotation(idx));

    std::size_t pos = entry.find(message);
    if (std::string::npos != pos) {
        entry.erase(pos, message.length());
        radarTarget.GetCorrelatedFlightPlan().GetControllerAssignedData().SetFlightStripAnnotation(idx, entry.c_str());
    }
    else {
        radarTarget.GetCorrelatedFlightPlan().GetControllerAssignedData().SetFlightStripAnnotation(idx, message.c_str());
    }

#if 0
    /* publish the strip to all available controllers */
    for (const auto& sector : screen->sectorControl().findAllRelatedControllers()) {
        /* create the callsign */
        std::string callsign = sector.prefix() + "_";
        if (0 != sector.midfix().length())
            callsign += sector.midfix() + "_";
        callsign += sector.suffix();

        radarTarget.GetCorrelatedFlightPlan().PushFlightStrip(callsign.c_str());
    }
#endif

    for (auto& screenElem : this->m_screens) {
        auto updatedFlight = Converter::convert(radarTarget, *screenElem);
        screenElem->flightRegistry().updateFlight(updatedFlight);
    }
}

RadarScreen* PlugIn::findLastActiveScreen() {
    std::chrono::system_clock::time_point newest;
    RadarScreen* retval = nullptr;

    for (auto& screen : this->m_screens) {
        if (screen->lastRenderingTime() >= newest) {
            newest = screen->lastRenderingTime();
            retval = screen;
        }
    }

    return retval;
}

std::string PlugIn::flightPlanCheckResultLog(const std::list<surveillance::FlightPlanControl::ErrorCode>& codes) {
    std::string retval;

    if (0 == codes.size()) {
        return "Completely wrong or no flight plan received!";
    }
    else {
        for (const auto& code : std::as_const(codes)) {
            switch (code) {
            case surveillance::FlightPlanControl::ErrorCode::VFR:
                retval += "VFR flight!\n";
                break;
            case surveillance::FlightPlanControl::ErrorCode::NoError:
                retval += "Valid flight plan - No errors found!\n";
                break;
            case surveillance::FlightPlanControl::ErrorCode::Route:
                retval += "No or an invalid route received!\n";
                break;
            case surveillance::FlightPlanControl::ErrorCode::DepartureRoute:
                retval += "Unknown SID found!\n";
                break;
            case surveillance::FlightPlanControl::ErrorCode::EngineType:
                retval += "ACs engine type is invalid!\n";
                break;
            case surveillance::FlightPlanControl::ErrorCode::Navigation:
                retval += "Navigation capabilities (i.e. RNAV) insufficient!\n";
                break;
            case surveillance::FlightPlanControl::ErrorCode::Transponder:
                retval += "AC does not have a transponder!\n";
                break;
            case surveillance::FlightPlanControl::ErrorCode::FlightLevel:
                retval += "Requested flight level is not between min/max allowed FL!\n";
                break;
            case surveillance::FlightPlanControl::ErrorCode::EvenOddLevel:
                retval += "Requested flight level is wrong based on even-odd-rule!\n";
                break;
            default:
                retval += "Unknown error found!\n";
                break;
            }
        }
    }

    return retval;
}

void PlugIn::updateGroundStatus(EuroScopePlugIn::CRadarTarget target, const std::string_view& view,
                                RadarScreen* screen, const types::Flight& flight, bool arrival) {
    std::uint8_t mask;

    if (false == arrival) {
        mask = static_cast<std::uint8_t>(flight.flightPlan().arrivalFlag());

        if ("ST-UP" == view) {
            mask |= static_cast<std::uint8_t>(types::FlightPlan::AtcCommand::StartUp);
            target.GetCorrelatedFlightPlan().GetControllerAssignedData().SetScratchPadString("ST-UP");
        }
        else if ("PUSH" == view) {
            mask |= static_cast<std::uint8_t>(types::FlightPlan::AtcCommand::Pushback);
            target.GetCorrelatedFlightPlan().GetControllerAssignedData().SetScratchPadString("PUSH");
        }
        else if ("TAXI" == view) {
            mask |= static_cast<std::uint8_t>(types::FlightPlan::AtcCommand::TaxiOut);
            target.GetCorrelatedFlightPlan().GetControllerAssignedData().SetScratchPadString("TAXI");
        }
        else if ("DEICE" == view) {
            mask |= static_cast<std::uint8_t>(types::FlightPlan::AtcCommand::Deicing);
        }
        else if ("LI-UP" == view) {
            mask |= static_cast<std::uint8_t>(types::FlightPlan::AtcCommand::LineUp);
        }
        else if ("DEPA" == view) {
            mask |= static_cast<std::uint8_t>(types::FlightPlan::AtcCommand::Departure);
            target.GetCorrelatedFlightPlan().GetControllerAssignedData().SetScratchPadString("DEPA");
        }
    }
    else {
        mask = static_cast<std::uint8_t>(flight.flightPlan().departureFlag());

        if ("APPR" == view) {
            mask |= static_cast<std::uint8_t>(types::FlightPlan::AtcCommand::Approach);
            if (true == flight.onMissedApproach())
                PlugIn::updateManuallyAlerts(target, "MISAP_");
        }
        else if ("LAND" == view) {
            mask |= static_cast<std::uint8_t>(types::FlightPlan::AtcCommand::Land);
            if (true == flight.onMissedApproach())
                PlugIn::updateManuallyAlerts(target, "MISAP_");
        }
        else if ("TAXI" == view) {
            mask |= static_cast<std::uint8_t>(types::FlightPlan::AtcCommand::TaxiIn);
            if (true == flight.onMissedApproach())
                PlugIn::updateManuallyAlerts(target, "MISAP_");
        }
        else if ("GO-AR" == view) {
            mask |= static_cast<std::uint8_t>(types::FlightPlan::AtcCommand::GoAround);
            if (false == flight.onMissedApproach())
                PlugIn::updateManuallyAlerts(target, "MISAP_");
        }
    }

    std::string annotation = "c/" + std::to_string(mask) + "/c";
    this->updateFlightStrip(target, screen, static_cast<int>(PlugIn::AnnotationIndex::AtcCommand), annotation);
}

void PlugIn::OnFunctionCall(int functionId, const char* itemString, POINT pt, RECT area) {
    if (true == this->m_errorMode)
        return;

    if (PlugIn::TagItemFunction::UiElementIds < static_cast<PlugIn::TagItemFunction>(functionId)) {
        switch (static_cast<PlugIn::TagItemFunction>(functionId)) {
        case PlugIn::TagItemFunction::UiEditTextRequest:
            if (nullptr != this->m_uiCallback)
                this->OpenPopupEdit(area, static_cast<int>(PlugIn::TagItemFunction::UiEditTextResponse), itemString);
            break;
        case PlugIn::TagItemFunction::UiEditTextResponse:
            if (nullptr != this->m_uiCallback) {
                this->m_uiCallback(itemString);
                this->m_uiCallback = nullptr;
            }
            break;
        default:
            break;
        }

        return;
    }

    auto radarTarget = this->RadarTargetSelectASEL();
    if (false == radarTarget.IsValid())
        return;
    std::string callsign(radarTarget.GetCallsign());

    /* check if we are tracking and search the flight */
    types::Flight flight;
    auto flightScreen = this->findScreenAndFlight(callsign, flight);

    /* nothing to do */
    if (nullptr == flightScreen)
        return;

    switch (static_cast<PlugIn::TagItemFunction>(functionId)) {
    case PlugIn::TagItemFunction::AircraftControlMenuBar:
        this->OpenPopupList(area, "Aircraft menu", 2);

        /* define the menu bar for the tracking functions */
        if (true == system::ConfigurationRegistry::instance().systemConfiguration().trackingOnGround &&
            true == radarTarget.GetCorrelatedFlightPlan().GetTrackingControllerIsMe())
        {
            this->AddPopupListElement("Transfer", "", static_cast<int>(PlugIn::TagItemFunction::HandoffPerform),
                                      false, EuroScopePlugIn::POPUP_ELEMENT_NO_CHECKBOX,
                                      false == flightScreen->sectorControl().handoffRequired(flight), false);
            this->AddPopupListElement("Man. Transfer", "", static_cast<int>(PlugIn::TagItemFunction::HandoffSectorChangeEvent),
                                      false, EuroScopePlugIn::POPUP_ELEMENT_NO_CHECKBOX,
                                      false == flightScreen->sectorControl().handoffPossible(flight), false);
            this->AddPopupListElement("Release", "", static_cast<int>(PlugIn::TagItemFunction::HandoffPerform));
            this->AddPopupListElement("CTR change", "", static_cast<int>(PlugIn::TagItemFunction::SectorControllerHandover),
                                      false, EuroScopePlugIn::POPUP_ELEMENT_NO_CHECKBOX,
                                      false == flightScreen->sectorControl().sectorHandoverPossible() || false == flight.isTracked(), false);
        }
        else {
            std::string_view ctrCallsign = radarTarget.GetCorrelatedFlightPlan().GetHandoffTargetControllerCallsign();
            std::string_view trackedCallsign = radarTarget.GetCorrelatedFlightPlan().GetTrackingControllerCallsign();

            if (true == system::ConfigurationRegistry::instance().systemConfiguration().trackingOnGround) {
                this->AddPopupListElement("Accept", "", static_cast<int>(PlugIn::TagItemFunction::HandoffPerform),
                                          false, EuroScopePlugIn::POPUP_ELEMENT_NO_CHECKBOX,
                                          this->ControllerMyself().GetCallsign() != ctrCallsign, false);
                this->AddPopupListElement("Assume", "", static_cast<int>(PlugIn::TagItemFunction::HandoffPerform),
                                          false, EuroScopePlugIn::POPUP_ELEMENT_NO_CHECKBOX, 0 != trackedCallsign.length(), false);
                this->AddPopupListElement("Refuse", "", static_cast<int>(PlugIn::TagItemFunction::HandoffPerform),
                                          false, EuroScopePlugIn::POPUP_ELEMENT_NO_CHECKBOX,
                                          this->ControllerMyself().GetCallsign() != ctrCallsign, false);
            }
            this->AddPopupListElement("Handoff", "", static_cast<int>(PlugIn::TagItemFunction::HandoffPerform),
                                      false, EuroScopePlugIn::POPUP_ELEMENT_NO_CHECKBOX,
                                      false == flightScreen->sectorControl().handoffRequired(flight), false);
        }
        this->AddPopupListElement("-------------", "-", 0, false, EuroScopePlugIn::POPUP_ELEMENT_NO_CHECKBOX, true, false);

        /* define the menu bar for the manually alerts */
        if (true == radarTarget.GetCorrelatedFlightPlan().IsValid()) {
            this->AddPopupListElement("M/A", (true == flight.onMissedApproach() ? "X" : ""),
                                      static_cast<int>(PlugIn::TagItemFunction::AircraftControlSignal), false,
                                      EuroScopePlugIn::POPUP_ELEMENT_NO_CHECKBOX, true == flight.isTrackedByOther(), false);
            this->AddPopupListElement("Irreg", (true == flight.irregularHandoff() ? "X" : ""),
                                      static_cast<int>(PlugIn::TagItemFunction::AircraftControlSignal), false,
                                      EuroScopePlugIn::POPUP_ELEMENT_NO_CHECKBOX, true == flight.isTrackedByOther(), false);
            this->AddPopupListElement("Est", (true == flight.establishedOnILS() ? "X" : ""),
                                      static_cast<int>(PlugIn::TagItemFunction::AircraftControlSignal), false,
                                      EuroScopePlugIn::POPUP_ELEMENT_NO_CHECKBOX, true == flight.isTrackedByOther(), false);
            this->AddPopupListElement("Mark", (true == flight.markedByController() ? "X" : ""),
                                      static_cast<int>(PlugIn::TagItemFunction::AircraftControlSignal), false,
                                      EuroScopePlugIn::POPUP_ELEMENT_NO_CHECKBOX, true == flight.isTrackedByOther(), false);
        }

        break;
    case PlugIn::TagItemFunction::AircraftControlSignal:
        if (false == flight.isTrackedByOther()) {
            if (0 == std::strncmp(itemString, "M/A", 7))
                PlugIn::updateManuallyAlerts(radarTarget, "MISAP_");
            else if (0 == std::strncmp(itemString, "Irreg", 5))
                PlugIn::updateManuallyAlerts(radarTarget, "IRREG_");
            else if (0 == std::strncmp(itemString, "Est", 3))
                PlugIn::updateManuallyAlerts(radarTarget, "EST_");
            else if (0 == std::strncmp(itemString, "Mark", 4))
                this->updateFlightStrip(radarTarget, flightScreen, 7, "K");
        }
        break;
    case PlugIn::TagItemFunction::HandoffPerform:
        if (0 == std::strncmp(itemString, "Release", 7)) {
            radarTarget.GetCorrelatedFlightPlan().EndTracking();

            /* check if a handoff to UNICOM is ongoing */
            if (true == flightScreen->sectorControl().handoffRequired(flight)) {
                auto controllers = flightScreen->sectorControl().handoffStations(flight);
                if (0 == controllers.front().size())
                    flightScreen->sectorControl().handoffPerformed(flight);
            }
        }
        else if (0 == std::strncmp(itemString, "Assume", 6)) {
            radarTarget.GetCorrelatedFlightPlan().StartTracking();
        }
        else if (0 == std::strncmp(itemString, "Accept", 6)) {
            radarTarget.GetCorrelatedFlightPlan().AcceptHandoff();
        }
        else if (0 == std::strncmp(itemString, "Refuse", 6)) {
            radarTarget.GetCorrelatedFlightPlan().RefuseHandoff();
        }
        else {
            this->handleHandoffPerform(pt, area, flight, flight.isTracked(), flightScreen);
        }
        break;
    case PlugIn::TagItemFunction::HandoffControllerSelectEvent:
        if (true == flightScreen->sectorControl().handoffRequired(flight)) {
            auto controllers = flightScreen->sectorControl().handoffStations(flight);
            auto& info = flightScreen->sectorControl().handoffSector(flight);
            this->OpenPopupList(area, "Handoff To", 2);

            for (const auto& controller : std::as_const(controllers)) {
                this->AddPopupListElement(controller.c_str(), info.primaryFrequency().c_str(),
                                          static_cast<int>(PlugIn::TagItemFunction::HandoffControllerSelect));
            }
        }
        break;
    case PlugIn::TagItemFunction::HandoffControllerSelect:
        if (true == flightScreen->sectorControl().handoffRequired(flight)) {
            if (true == flight.isTracked())
                radarTarget.GetCorrelatedFlightPlan().InitiateHandoff(itemString);
            flightScreen->sectorControl().handoffPerformed(flight);
        }
        break;
    case PlugIn::TagItemFunction::HandoffSectorChangeEvent:
        if (true == flightScreen->sectorControl().handoffRequired(flight) || true == flightScreen->sectorControl().handoffPossible(flight)) {
            RadarScreen::EuroscopeEvent eventEntry = {
                static_cast<int>(PlugIn::TagItemFunction::HandoffSectorChange),
                callsign,
                "",
                pt,
                area
            };
            flightScreen->registerEuroscopeEvent(std::move(eventEntry));
        }
        break;
    case PlugIn::TagItemFunction::HandoffSectorChange:
        if (true == flightScreen->sectorControl().handoffRequired(flight) || true == flightScreen->sectorControl().handoffPossible(flight)) {
            auto sectors = flightScreen->sectorControl().handoffSectors();

            this->OpenPopupList(area, "Handoff sectors", 2);
            for (const auto& sector : std::as_const(sectors)) {
                this->AddPopupListElement(sector.identifier().c_str(), sector.primaryFrequency().c_str(),
                                          static_cast<int>(PlugIn::TagItemFunction::HandoffSectorSelect));
            }
        }
        break;
    case PlugIn::TagItemFunction::HandoffSectorSelect:
        if (true == flightScreen->sectorControl().handoffRequired(flight) || true == flightScreen->sectorControl().handoffPossible(flight)) {
            flightScreen->sectorControl().handoffSectorSelect(flight, itemString);
            this->handleHandoffPerform(pt, area, flight, flight.isTracked(), flightScreen);
        }
        break;
    case PlugIn::TagItemFunction::SectorControllerHandover:
        if (true == flightScreen->sectorControl().sectorHandoverPossible()) {
            auto candidates = flightScreen->sectorControl().sectorHandoverCandidates();

            /* we have only one candidate */
            if (1 == candidates.size()) {
                std::string ctrCallsign = candidates.front().prefix() + "_";
                if (0 != candidates.front().midfix().length())
                    ctrCallsign += candidates.front().midfix() + "_";
                ctrCallsign += candidates.front().suffix();

                radarTarget.GetCorrelatedFlightPlan().InitiateHandoff(ctrCallsign.c_str());
            }
            else if (0 != candidates.size()) {
                RadarScreen::EuroscopeEvent esEvent = {
                    static_cast<int>(PlugIn::TagItemFunction::SectorControllerHandoverSelectEvent),
                    flight.callsign(),
                    "",
                    pt,
                    area
                };
                this->findLastActiveScreen()->registerEuroscopeEvent(std::move(esEvent));
            }
        }
        break;
    case PlugIn::TagItemFunction::SectorControllerHandoverSelectEvent:
        if (true == flightScreen->sectorControl().sectorHandoverPossible()) {
            auto candidates = flightScreen->sectorControl().sectorHandoverCandidates();

            this->OpenPopupList(area, "CTR Select", 1);
            for (const auto& candidate : std::as_const(candidates)) {
                std::string ctrCallsign = candidate.prefix() + "_";
                if (0 != candidate.midfix().length())
                    ctrCallsign += candidate.midfix() + "_";
                ctrCallsign += candidate.suffix();

                this->AddPopupListElement(ctrCallsign.c_str(), "",
                                          static_cast<int>(PlugIn::TagItemFunction::SectorControllerHandoverSelect));
            }
        }
        break;
    case PlugIn::TagItemFunction::SectorControllerHandoverSelect:
        radarTarget.GetCorrelatedFlightPlan().InitiateHandoff(itemString);
        break;
    case PlugIn::TagItemFunction::PdcMenu:
        if (false == flight.isTrackedByOther() && true == management::PdcControl::instance().airportLoggedIn(flightScreen->airportIcao())) {
            this->OpenPopupList(area, "PDC", 1);
            this->AddPopupListElement("Read", "", static_cast<int>(PlugIn::TagItemFunction::PdcReadMessage), false,
                                      EuroScopePlugIn::POPUP_ELEMENT_NO_CHECKBOX,
                                      false == management::PdcControl::instance().messagesAvailable(flight), false);
            this->AddPopupListElement("Send stand-by", "", static_cast<int>(PlugIn::TagItemFunction::PdcSendStandby));
            this->AddPopupListElement("Send clearance", "", static_cast<int>(PlugIn::TagItemFunction::PdcSendClearance), false,
                                      EuroScopePlugIn::POPUP_ELEMENT_NO_CHECKBOX, true == flight.flightPlan().clearanceFlag(), false);
        }
        break;
    case PlugIn::TagItemFunction::PdcReadMessage:
    {
        auto message = management::PdcControl::instance().nextMessage(flight);
        if (nullptr != message) {
            auto screen = this->findLastActiveScreen();

            auto viewer = new PdcMessageViewerWindow(screen, message);
            viewer->setActive(true);
        }
        break;
    }
    case PlugIn::TagItemFunction::PdcSendStandby:
        management::PdcControl::instance().sendStandbyMessage(flight);
        break;
    case PlugIn::TagItemFunction::PdcSendClearance:
    {
        auto screen = this->findLastActiveScreen();

        management::PdcControl::ClearanceMessagePtr message(new management::PdcControl::ClearanceMessage());
        message->sender = flight.flightPlan().origin();
        message->receiver = flight.callsign();
        message->destination = flight.flightPlan().destination();
        message->sid = flight.flightPlan().departureRoute();
        message->runway = radarTarget.GetCorrelatedFlightPlan().GetFlightPlanData().GetDepartureRwy();
        message->frequency = screen->sectorControl().ownSector().primaryFrequency();
        message->squawk = std::to_string(flight.flightPlan().assignedSquawk());

        if (this->GetTransitionAltitude() <= flight.flightPlan().clearanceLimit().convert(types::feet)) {
            auto limit = static_cast<int>(flight.flightPlan().clearanceLimit().convert(types::feet));
            limit /= 100;
            message->clearanceLimit = "FL" + std::to_string(limit);
        }
        else {
            message->clearanceLimit = std::to_string(static_cast<int>(flight.flightPlan().clearanceLimit().convert(types::feet)));
        }

        auto viewer = new PdcDepartureClearanceWindow(screen, message);
        viewer->setActive(true);

        break;
    }
    case PlugIn::TagItemFunction::FlightPlanCheckMenu:
    {
        /* check if the flight plan is valid */
        const auto& codes = surveillance::FlightPlanControl::instance().errorCodes(flight.callsign());
        bool isValid = false;
        if (1 == codes.size()) {
            if (surveillance::FlightPlanControl::ErrorCode::NoError == codes.front() ||
                surveillance::FlightPlanControl::ErrorCode::VFR == codes.front())
            {
                isValid = true;
            }
        }

        if (false == flight.isTrackedByOther()) {
            this->OpenPopupList(area, "FP check", 1);
            this->AddPopupListElement("Read results", "", static_cast<int>(PlugIn::TagItemFunction::FlightPlanCheckErrorLog));
            this->AddPopupListElement("Overwrite", "", static_cast<int>(PlugIn::TagItemFunction::FlightPlanCheckOverwrite), false,
                                      EuroScopePlugIn::POPUP_ELEMENT_NO_CHECKBOX, true == isValid, false);
        }
        break;
    }
    case PlugIn::TagItemFunction::FlightPlanCheckErrorLog:
    {
        auto messageLog = PlugIn::flightPlanCheckResultLog(surveillance::FlightPlanControl::instance().errorCodes(flight.callsign()));
        auto viewer = new MessageViewerWindow(this->findLastActiveScreen(), "FP check: " + flight.callsign(),
                                              messageLog);
        viewer->setActive(true);
        break;
    }
    case PlugIn::TagItemFunction::FlightPlanCheckOverwrite:
        surveillance::FlightPlanControl::instance().overwrite(flight.callsign());
        break;
    case PlugIn::TagItemFunction::StandControlMenu:
    {
<<<<<<< HEAD
        if (false == flight.isTrackedByOther()) {
            auto strip = radarTarget.GetCorrelatedFlightPlan().GetControllerAssignedData().GetFlightStripAnnotation(6);
            auto stand = "s/" + flightScreen->standControl().stand(flight) + "/s";

            this->OpenPopupList(area, "Stand", 1);
            this->AddPopupListElement("Publish", "", static_cast<int>(PlugIn::TagItemFunction::StandControlPublish),
                                      false, EuroScopePlugIn::POPUP_ELEMENT_NO_CHECKBOX, stand == strip, false);
            this->AddPopupListElement("Automatic", "", static_cast<int>(PlugIn::TagItemFunction::StandControlAutomatic));
            this->AddPopupListElement("Manual", "", static_cast<int>(PlugIn::TagItemFunction::StandControlManualEvent));
        }
=======
        auto strip = radarTarget.GetCorrelatedFlightPlan().GetControllerAssignedData().GetFlightStripAnnotation(static_cast<int>(PlugIn::AnnotationIndex::Stand));
        auto stand = "s/" + flightScreen->standControl().stand(flight) + "/s";

        this->OpenPopupList(area, "Stand", 1);
        this->AddPopupListElement("Publish", "", static_cast<int>(PlugIn::TagItemFunction::StandControlPublish),
                                  false, EuroScopePlugIn::POPUP_ELEMENT_NO_CHECKBOX, stand == strip, false);
        this->AddPopupListElement("Automatic", "", static_cast<int>(PlugIn::TagItemFunction::StandControlAutomatic));
        this->AddPopupListElement("Manual", "", static_cast<int>(PlugIn::TagItemFunction::StandControlManualEvent));
>>>>>>> 4fc9422b
        break;
    }
    case PlugIn::TagItemFunction::StandControlPublish:
    {
        auto strip = radarTarget.GetCorrelatedFlightPlan().GetControllerAssignedData().GetFlightStripAnnotation(static_cast<int>(PlugIn::AnnotationIndex::Stand));
        auto stand = flightScreen->standControl().stand(flight);
        if (0 != stand.length()) {
            auto newStrip = "s/" + stand + "/s";
            /* do the check to increase the performance by avoiding useless network traffic */
            if (newStrip != strip)
                radarTarget.GetCorrelatedFlightPlan().GetControllerAssignedData().SetFlightStripAnnotation(static_cast<int>(PlugIn::AnnotationIndex::Stand), newStrip.c_str());
        }
        else if (0 != std::strlen(strip)) {
            /* reset the current annotation */
            radarTarget.GetCorrelatedFlightPlan().GetControllerAssignedData().SetFlightStripAnnotation(static_cast<int>(PlugIn::AnnotationIndex::Stand), "");
        }
        break;
    }
    case PlugIn::TagItemFunction::StandControlAutomatic:
        flightScreen->standControl().removeFlight(flight.callsign());
        if (0 != std::strlen(radarTarget.GetCorrelatedFlightPlan().GetControllerAssignedData().GetFlightStripAnnotation(static_cast<int>(PlugIn::AnnotationIndex::Stand))))
            radarTarget.GetCorrelatedFlightPlan().GetControllerAssignedData().SetFlightStripAnnotation(static_cast<int>(PlugIn::AnnotationIndex::Stand), "");
        break;
    case PlugIn::TagItemFunction::StandControlManualEvent:
    {
        RadarScreen::EuroscopeEvent esEvent = {
            static_cast<int>(PlugIn::TagItemFunction::StandControlManual),
            flight.callsign(),
            "",
            pt,
            area
        };
        flightScreen->registerEuroscopeEvent(std::move(esEvent));
        break;
    }
    case PlugIn::TagItemFunction::StandControlManual:
    {
        auto stands = flightScreen->standControl().allStands();
        this->OpenPopupList(area, "Stands", 1);
        for (const auto& stand : std::as_const(stands)) {
            this->AddPopupListElement(stand.first.c_str(), "", static_cast<int>(PlugIn::TagItemFunction::StandControlManualSelect),
                                      false, EuroScopePlugIn::POPUP_ELEMENT_NO_CHECKBOX, true == stand.second, false);
        }
        break;
    }
    case PlugIn::TagItemFunction::StandControlManualSelect:
        flightScreen->standControl().assignManually(flight, itemString);
        if (0 != std::strlen(radarTarget.GetCorrelatedFlightPlan().GetControllerAssignedData().GetFlightStripAnnotation(static_cast<int>(PlugIn::AnnotationIndex::Stand))))
            radarTarget.GetCorrelatedFlightPlan().GetControllerAssignedData().SetFlightStripAnnotation(static_cast<int>(PlugIn::AnnotationIndex::Stand), "");
        break;
    case PlugIn::TagItemFunction::DepartureGroundStatusMenu:
        if (false == flight.isTrackedByOther()) {
            this->OpenPopupList(area, "Status", 1);
            this->AddPopupListElement("ST-UP", "", static_cast<int>(PlugIn::TagItemFunction::DepartureGroundStatusSelect));
            this->AddPopupListElement("DEICE", "", static_cast<int>(PlugIn::TagItemFunction::DepartureGroundStatusSelect));
            this->AddPopupListElement("PUSH", "", static_cast<int>(PlugIn::TagItemFunction::DepartureGroundStatusSelect));
            this->AddPopupListElement("TAXI", "", static_cast<int>(PlugIn::TagItemFunction::DepartureGroundStatusSelect));
            this->AddPopupListElement("LI-UP", "", static_cast<int>(PlugIn::TagItemFunction::DepartureGroundStatusSelect));
            this->AddPopupListElement("DEPA", "", static_cast<int>(PlugIn::TagItemFunction::DepartureGroundStatusSelect));
        }
        break;
    case PlugIn::TagItemFunction::DepartureGroundStatusSelect:
        this->updateGroundStatus(radarTarget, itemString, flightScreen, flight, false);
        flightScreen->flightRegistry().updateFlight(Converter::convert(radarTarget, *flightScreen));
        break;
    case PlugIn::TagItemFunction::ArrivalGroundStatusMenu:
        if (false == flight.isTrackedByOther()) {
            this->OpenPopupList(area, "Status", 1);
            this->AddPopupListElement("APPR", "", static_cast<int>(PlugIn::TagItemFunction::ArrivalGroundStatusSelect));
            this->AddPopupListElement("LAND", "", static_cast<int>(PlugIn::TagItemFunction::ArrivalGroundStatusSelect));
            this->AddPopupListElement("TAXI", "", static_cast<int>(PlugIn::TagItemFunction::ArrivalGroundStatusSelect));
            this->AddPopupListElement("GO-AR", "", static_cast<int>(PlugIn::TagItemFunction::ArrivalGroundStatusSelect));
        }
        break;
    case PlugIn::TagItemFunction::ArrivalGroundStatusSelect:
        this->updateGroundStatus(radarTarget, itemString, flightScreen, flight, true);
        flightScreen->flightRegistry().updateFlight(Converter::convert(radarTarget, *flightScreen));
        break;
    case PlugIn::TagItemFunction::SurveillanceAlertVisualization:
        flightScreen->activateSurveillanceVisualization(flight.callsign());
        break;
    case PlugIn::TagItemFunction::DepartureRouteDraw:
        flightScreen->activateDepartureRouteVisualization(flight.callsign());
        break;
    default:
        break;
    }
}

void PlugIn::OnNewMetarReceived(const char* station, const char* fullMetar) {
    auto split = helper::String::splitString(fullMetar, " ");

    /* find the wind entry */
    for (const auto& entry : std::as_const(split)) {
        /* find the wind entry */
        auto pos = entry.find("KT", 0);
        if (entry.length() - 2 == pos) {
            auto windData = entry.substr(0, entry.length() - 2);

            types::WindData information;

            information.variable = std::string::npos != windData.rfind("VRB");
            information.direction = static_cast<float>(std::atoi(windData.substr(0, 3).c_str())) * types::degree;
            information.speed = static_cast<float>(std::atoi(windData.substr(3, 5).c_str())) * types::knot;

            if (std::string::npos != windData.find("G"))
                information.gusts = static_cast<float>(std::atoi(windData.substr(6, 8).c_str())) * types::knot;

            system::ConfigurationRegistry::instance().runtimeConfiguration().windInformation[station] = information;

            return;
        }
    }
}

void PlugIn::pdcMessageReceived() {
    PlaySoundA(this->m_pdcNotificationSound.c_str(), NULL, SND_ASYNC);
}

void PlugIn::removeRadarScreen(RadarScreen* screen) {
    auto it = std::find(this->m_screens.begin(), this->m_screens.end(), screen);
    if (this->m_screens.end() != it) {
        this->m_screens.erase(it);
        delete screen;
    }
}<|MERGE_RESOLUTION|>--- conflicted
+++ resolved
@@ -614,7 +614,6 @@
         radarTarget.GetCorrelatedFlightPlan().GetControllerAssignedData().SetFlightStripAnnotation(idx, message.c_str());
     }
 
-#if 0
     /* publish the strip to all available controllers */
     for (const auto& sector : screen->sectorControl().findAllRelatedControllers()) {
         /* create the callsign */
@@ -625,7 +624,6 @@
 
         radarTarget.GetCorrelatedFlightPlan().PushFlightStrip(callsign.c_str());
     }
-#endif
 
     for (auto& screenElem : this->m_screens) {
         auto updatedFlight = Converter::convert(radarTarget, *screenElem);
@@ -1058,9 +1056,8 @@
         break;
     case PlugIn::TagItemFunction::StandControlMenu:
     {
-<<<<<<< HEAD
         if (false == flight.isTrackedByOther()) {
-            auto strip = radarTarget.GetCorrelatedFlightPlan().GetControllerAssignedData().GetFlightStripAnnotation(6);
+            auto strip = radarTarget.GetCorrelatedFlightPlan().GetControllerAssignedData().GetFlightStripAnnotation(static_cast<int>(PlugIn::AnnotationIndex::Stand));
             auto stand = "s/" + flightScreen->standControl().stand(flight) + "/s";
 
             this->OpenPopupList(area, "Stand", 1);
@@ -1069,16 +1066,6 @@
             this->AddPopupListElement("Automatic", "", static_cast<int>(PlugIn::TagItemFunction::StandControlAutomatic));
             this->AddPopupListElement("Manual", "", static_cast<int>(PlugIn::TagItemFunction::StandControlManualEvent));
         }
-=======
-        auto strip = radarTarget.GetCorrelatedFlightPlan().GetControllerAssignedData().GetFlightStripAnnotation(static_cast<int>(PlugIn::AnnotationIndex::Stand));
-        auto stand = "s/" + flightScreen->standControl().stand(flight) + "/s";
-
-        this->OpenPopupList(area, "Stand", 1);
-        this->AddPopupListElement("Publish", "", static_cast<int>(PlugIn::TagItemFunction::StandControlPublish),
-                                  false, EuroScopePlugIn::POPUP_ELEMENT_NO_CHECKBOX, stand == strip, false);
-        this->AddPopupListElement("Automatic", "", static_cast<int>(PlugIn::TagItemFunction::StandControlAutomatic));
-        this->AddPopupListElement("Manual", "", static_cast<int>(PlugIn::TagItemFunction::StandControlManualEvent));
->>>>>>> 4fc9422b
         break;
     }
     case PlugIn::TagItemFunction::StandControlPublish:
