/*
 * Author:
 *   Sven Czarnian <devel@svcz.de>
 * Brief:
 *   Implements the EuroScope plug-in definition
 */

#define _CRT_SECURE_NO_WARNINGS
#include "stdafx.h"

#include <filesystem>
#include <fstream>
#include <regex>

#include <Windows.h>
#include <shlwapi.h>

#define CURL_STATICLIB 1
#include <curl/curl.h>

#include <helper/String.h>
#include <management/PdcControl.h>
#include <surveillance/FlightPlanControl.h>
#include <system/ConfigurationRegistry.h>
#include <version.h>

#include "Converter.h"
#include "ui/MessageViewerWindow.h"
#include "ui/PdcDepartureClearanceWindow.h"
#include "ui/PdcMessageViewerWindow.h"
#include "PlugIn.h"
#include "VersionChecker.h"

EXTERN_C IMAGE_DOS_HEADER __ImageBase;

namespace fs = std::filesystem;

using namespace topskytower;
using namespace topskytower::euroscope;
using namespace topskytower::types;

static Gdiplus::GdiplusStartupInput __gdiStartupInput;
static ULONG_PTR                    __gdiplusToken;

PlugIn::PlugIn() :
        EuroScopePlugIn::CPlugIn(EuroScopePlugIn::COMPATIBILITY_CODE,
                                 PLUGIN_NAME,
                                 PLUGIN_VERSION,
                                 PLUGIN_DEVELOPER,
                                 PLUGIN_COPYRIGHT),
        m_errorMode(false),
        m_settingsPath(),
        m_screens(),
        m_uiCallback(),
        m_pdcNotificationSound() {
    this->DisplayUserMessage("Message", PLUGIN_NAME, (std::string(PLUGIN_NAME) + " " + PLUGIN_VERSION + " loaded").c_str(),
                             false, false, false, false, false);

    if (0 != curl_global_init(CURL_GLOBAL_ALL)) {
        this->DisplayUserMessage("Message", PLUGIN_NAME, "Unable to initialize the network stack!",
                                 true, true, true, true, false);
        this->m_errorMode = true;
        return;
    }

    /* unable to initialize GDI+ */
    if (Gdiplus::Ok != Gdiplus::GdiplusStartup(&__gdiplusToken, &__gdiStartupInput, nullptr)) {
        this->DisplayUserMessage("Message", PLUGIN_NAME, "Unable to initialize the rendering system!",
                                 true, true, true, true, false);
        this->m_errorMode = true;
        return;
    }

    char path[MAX_PATH] = { 0 };
    GetModuleFileNameA((HINSTANCE)&__ImageBase, path, _countof(path));
    PathRemoveFileSpecA(path);
    this->m_settingsPath = path;

    system::ConfigurationRegistry::instance().configure(this->m_settingsPath, system::ConfigurationRegistry::UpdateType::All);

    this->RegisterTagItemType("Handoff frequency", static_cast<int>(PlugIn::TagItemElement::HandoffFrequency));
    this->RegisterTagItemType("Manually alerts 0", static_cast<int>(PlugIn::TagItemElement::ManuallyAlerts0));
    this->RegisterTagItemType("Manually alerts 1", static_cast<int>(PlugIn::TagItemElement::ManuallyAlerts1));
    this->RegisterTagItemType("Manually alerts 2", static_cast<int>(PlugIn::TagItemElement::ManuallyAlerts2));
    this->RegisterTagItemType("Flight marker", static_cast<int>(PlugIn::TagItemElement::FlightMarker));
    this->RegisterTagItemType("PDC indicator", static_cast<int>(PlugIn::TagItemElement::PdcIndicator));
    this->RegisterTagItemType("SID step climb indicator", static_cast<int>(PlugIn::TagItemElement::SIDStepClimbIndicator));
    this->RegisterTagItemType("Flight plan check", static_cast<int>(PlugIn::TagItemElement::FlighPlanCheck));
    this->RegisterTagItemType("Assigned stand", static_cast<int>(PlugIn::TagItemElement::AircraftStand));
    this->RegisterTagItemType("Departure Ground status", static_cast<int>(PlugIn::TagItemElement::DepartureGroundStatus));
    this->RegisterTagItemType("Arrival Ground status", static_cast<int>(PlugIn::TagItemElement::ArrivalGroundStatus));
    this->RegisterTagItemType("Surveillance alerts", static_cast<int>(PlugIn::TagItemElement::SurveillanceAlerts));

    this->RegisterTagItemFunction("Menu bar", static_cast<int>(PlugIn::TagItemFunction::AircraftControlMenuBar));
    this->RegisterTagItemFunction("PDC menu bar", static_cast<int>(PlugIn::TagItemFunction::PdcMenu));
    this->RegisterTagItemFunction("FP check menu", static_cast<int>(PlugIn::TagItemFunction::FlightPlanCheckMenu));
    this->RegisterTagItemFunction("Stand menu", static_cast<int>(PlugIn::TagItemFunction::StandControlMenu));
    this->RegisterTagItemFunction("Departure Ground status menu", static_cast<int>(PlugIn::TagItemFunction::DepartureGroundStatusMenu));
    this->RegisterTagItemFunction("Arrival Ground status menu", static_cast<int>(PlugIn::TagItemFunction::ArrivalGroundStatusMenu));
    this->RegisterTagItemFunction("Surveillance visualization trigger", static_cast<int>(PlugIn::TagItemFunction::SurveillanceAlertVisualization));
    this->RegisterTagItemFunction("Draw departure route", static_cast<int>(PlugIn::TagItemFunction::DepartureRouteDraw));

    /* search for the sound file and register the PDC sound callback */
    for (auto& entry : fs::recursive_directory_iterator(path)) {
        if (true == fs::is_regular_file(entry) && "TopSkyTower-Pdc.wav" == entry.path().filename().string()) {
            this->m_pdcNotificationSound = entry.path().string();
            management::PdcControl::instance().registerNotificationCallback(this, &PlugIn::pdcMessageReceived);
            break;
        }
    }
}

PlugIn::~PlugIn() {
    this->m_screens.clear();

    if (false == this->m_errorMode) {
        Gdiplus::GdiplusShutdown(__gdiplusToken);
        curl_global_cleanup();
    }
}

const std::string& PlugIn::settingsPath() const {
    return this->m_settingsPath;
}

static __inline void __markRunwayActive(EuroScopePlugIn::CSectorElement& runway, const std::string& airport,
                                        std::map<std::string, std::list<std::string>>& departureRunways,
                                        std::map<std::string, std::list<std::string>>& arrivalRunways, int idx) {
    if (true == runway.IsElementActive(true, idx))
        departureRunways[airport].push_back(runway.GetRunwayName(idx));

    if (true == runway.IsElementActive(false, idx))
        arrivalRunways[airport].push_back(runway.GetRunwayName(idx));
}

void PlugIn::OnAirportRunwayActivityChanged() {
    auto& departureList = system::ConfigurationRegistry::instance().runtimeConfiguration().activeDepartureRunways;
    auto& arrivalList = system::ConfigurationRegistry::instance().runtimeConfiguration().activeArrivalRunways;

    departureList.clear();
    arrivalList.clear();

    EuroScopePlugIn::CSectorElement rwy;
    for (rwy = this->SectorFileElementSelectFirst(EuroScopePlugIn::SECTOR_ELEMENT_RUNWAY); true == rwy.IsValid();
        rwy = this->SectorFileElementSelectNext(rwy, EuroScopePlugIn::SECTOR_ELEMENT_RUNWAY)) {
        /* remove leading and trailing whitespaces */
        std::string airport(rwy.GetAirportName());
        airport = std::regex_replace(airport, std::regex("^ +| +$|( ) +"), "$1");

        __markRunwayActive(rwy, airport, departureList, arrivalList, 0);
        __markRunwayActive(rwy, airport, departureList, arrivalList, 1);
    }
}

EuroScopePlugIn::CRadarScreen* PlugIn::OnRadarScreenCreated(const char* displayName, bool needsRadarContent, bool geoReferenced,
                                                            bool canBeSaved, bool canBeCreated) {
    (void)needsRadarContent;
    (void)geoReferenced;
    (void)canBeSaved;
    (void)canBeCreated;
    (void)displayName;

    static bool firstCall = true;

    if (false == this->m_errorMode) {
        if (0 == this->m_screens.size())
            this->OnAirportRunwayActivityChanged();

        this->m_screens.push_back(new RadarScreen());
        if (true == firstCall) {
            VersionChecker::checkForUpdates(this->m_screens.back());
            firstCall = false;
        }

        return this->m_screens.back();
    }

    return nullptr;
}

bool PlugIn::visualizeManuallyAlerts(const types::Flight& flight, int idx, char itemString[16]) {
    int localOffset = 0, localIdx = 0;
    bool inserted = false;

    if (true == flight.onMissedApproach()) {
        localOffset += 9;
        if (localIdx == idx) {
            std::strcat(itemString, "M/A ");
            inserted = true;
        }
    }

    if (true == flight.irregularHandoff()) {
        localOffset += 7;

        if (16 <= localOffset) {
            localIdx += localOffset / 16;
            localOffset = 0;
            if (idx < localIdx)
                return inserted;
        }

        if (localIdx == idx) {
            std::strcat(itemString, "IRREG ");
            inserted = true;
        }
    }

    if (true == flight.establishedOnILS()) {
        localOffset += 5;

        if (16 <= localOffset) {
            localIdx += localOffset / 16;
            localOffset = 0;
            if (idx < localIdx)
                return inserted;
        }

        if (localIdx == idx) {
            std::strcat(itemString, "EST ");
            inserted = true;
        }
    }

    return inserted;
}

bool PlugIn::summarizeFlightPlanCheck(const std::list<surveillance::FlightPlanControl::ErrorCode>& codes,
                                      char* itemString, int* colorCode) {
    /* something went wrong */
    if (0 == codes.size()) {
        std::strcpy(itemString, "UNK");
        *colorCode = EuroScopePlugIn::TAG_COLOR_EMERGENCY;
    }
    /* more than one error found */
    else if (1 != codes.size()) {
        std::strcpy(itemString, "ERR");
        *colorCode = EuroScopePlugIn::TAG_COLOR_EMERGENCY;
    }
    /* search the correct abbreviation of the error */
    else {
        std::string code;

        /* get the correct error code */
        switch (codes.front()) {
        case surveillance::FlightPlanControl::ErrorCode::VFR:
            code = "VFR";
            break;
        case surveillance::FlightPlanControl::ErrorCode::NoError:
            code = "OK";
            break;
        case surveillance::FlightPlanControl::ErrorCode::Route:
            code = "RTE";
            break;
        case surveillance::FlightPlanControl::ErrorCode::DepartureRoute:
            code = "SID";
            break;
        case surveillance::FlightPlanControl::ErrorCode::EngineType:
            code = "ENG";
            break;
        case surveillance::FlightPlanControl::ErrorCode::Navigation:
            code = "NAV";
            break;
        case surveillance::FlightPlanControl::ErrorCode::Transponder:
            code = "XPD";
            break;
        case surveillance::FlightPlanControl::ErrorCode::FlightLevel:
            code = "FL";
            break;
        case surveillance::FlightPlanControl::ErrorCode::EvenOddLevel:
            code = "E/O";
            break;
        default:
            code = "UNK";
            break;
        }

        std::strcpy(itemString, code.c_str());
        if ("OK" == code || "VFR" == code) {
            *colorCode = EuroScopePlugIn::TAG_COLOR_DEFAULT;
            return true;
        }
        else {
            *colorCode = EuroScopePlugIn::TAG_COLOR_EMERGENCY;
        }
    }

    return false;
}

RadarScreen* PlugIn::findScreenAndFlight(const std::string& callsign, types::Flight& flight) const {
    std::list<RadarScreen*> candidates;

    /* test which screen is relevant */
    for (const auto& screen : std::as_const(this->m_screens)) {
        if (true == screen->flightRegistry().flightExists(callsign)) {
            /* copy it once -> the data is consistent over all screens */
            if (flight.callsign() != callsign)
                flight = screen->flightRegistry().flight(callsign);

            if (true == screen->isInitialized() && true == screen->sectorControl().isInSector(flight))
                candidates.push_back(screen);
        }
    }

    /* use the newest screen, if we have more than one candidate */
    if (1 <= candidates.size()) {
        candidates.sort([](RadarScreen* screen0, RadarScreen* screen1) {
            return screen0->lastRenderingTime() > screen1->lastRenderingTime();
        });

        flight = candidates.front()->flightRegistry().flight(callsign);
        RadarScreen* retval = candidates.front();
        return retval;
    }
    else {
        return nullptr;
    }
}

void PlugIn::OnGetTagItem(EuroScopePlugIn::CFlightPlan flightPlan, EuroScopePlugIn::CRadarTarget radarTarget,
                          int itemCode, int tagData, char itemString[16], int* colorCode, COLORREF* rgb,
                          double* fontSize) {
    (void)flightPlan;
    (void)tagData;
    (void)rgb;
    (void)fontSize;

    /* do not handle invalid radar targets */
    if (true == this->m_errorMode || false == radarTarget.IsValid())
        return;

    /* initialize default values */
    std::string callsign(radarTarget.GetCallsign());
    itemString[0] = '\0';
    *colorCode = EuroScopePlugIn::TAG_COLOR_DEFAULT;

    /* get the screen and the converted flight information */
    types::Flight flight;
    auto flightScreen = this->findScreenAndFlight(callsign, flight);
    if (nullptr == flightScreen)
        return;

    switch (static_cast<PlugIn::TagItemElement>(itemCode)) {
    case PlugIn::TagItemElement::HandoffFrequency:
        if (true == flightScreen->sectorControl().handoffRequired(flight)) {
            auto& info = flightScreen->sectorControl().handoffSector(flight);
            std::string msg = info.identifier() + " " + info.primaryFrequency();

            std::strncpy(itemString, msg.c_str(), 16 < (msg.length() + 1) ? 16 : msg.length() + 1);
            *colorCode = EuroScopePlugIn::TAG_COLOR_NOTIFIED;
        }
        break;
    case PlugIn::TagItemElement::ManuallyAlerts0:
        if (true == PlugIn::visualizeManuallyAlerts(flight, 0, itemString))
            *colorCode = EuroScopePlugIn::TAG_COLOR_INFORMATION;
        break;
    case PlugIn::TagItemElement::ManuallyAlerts1:
        if (true == PlugIn::visualizeManuallyAlerts(flight, 1, itemString))
            *colorCode = EuroScopePlugIn::TAG_COLOR_INFORMATION;
        break;
    case PlugIn::TagItemElement::ManuallyAlerts2:
        if (true == PlugIn::visualizeManuallyAlerts(flight, 2, itemString))
            *colorCode = EuroScopePlugIn::TAG_COLOR_INFORMATION;
        break;
    case PlugIn::TagItemElement::FlightMarker:
        if (true == flight.markedByController()) {
            std::string msg("\u2022 ");
            std::memcpy(itemString, msg.c_str(), msg.length() + 1);
            *colorCode = EuroScopePlugIn::TAG_COLOR_INFORMATION;
        }
        break;
    case PlugIn::TagItemElement::PdcIndicator:
    {
        std::string msg("\u2022 ");
        *fontSize = 4.0f;
        std::memcpy(itemString, msg.c_str(), msg.length() + 1);

        if (true == management::PdcControl::instance().messagesAvailable(flight))
            *colorCode = EuroScopePlugIn::TAG_COLOR_INFORMATION;
        else
            *colorCode = EuroScopePlugIn::TAG_COLOR_NON_CONCERNED;

        break;
    }
    case PlugIn::TagItemElement::SIDStepClimbIndicator:
        if (flight.flightPlan().type() == types::FlightPlan::Type::IFR) {
            const auto& config = system::ConfigurationRegistry::instance().airportConfiguration(flight.flightPlan().origin());
            auto sidIt = config.sids.find(flight.flightPlan().departureRoute());

            if (config.sids.cend() != sidIt) {
                if (true == sidIt->second.containsStepClimbs) {
                    std::strcpy(itemString, "YES");
                    *colorCode = EuroScopePlugIn::TAG_COLOR_DEFAULT;
                }
                else {
                    std::strcpy(itemString, "NO");
                    *colorCode = EuroScopePlugIn::TAG_COLOR_NON_CONCERNED;
                }
            }
            else {
                std::strcpy(itemString, "UNK");
                *colorCode = EuroScopePlugIn::TAG_COLOR_EMERGENCY;
            }
        }
        else {
            std::strcpy(itemString, "VFR");
            *colorCode = EuroScopePlugIn::TAG_COLOR_NON_CONCERNED;
        }
        break;
    case PlugIn::TagItemElement::FlighPlanCheck:
    {
        bool finalizeRoute = false;

        surveillance::FlightPlanControl::instance().validate(flight);
        if (true == surveillance::FlightPlanControl::instance().overwritten(flight.callsign())) {
            std::strcpy(itemString, "OK");
            *colorCode = EuroScopePlugIn::TAG_COLOR_DEFAULT;
            finalizeRoute = true;
        }
        else {
            finalizeRoute = PlugIn::summarizeFlightPlanCheck(surveillance::FlightPlanControl::instance().errorCodes(flight.callsign()),
                                                             itemString, colorCode);
        }

        /* check if the flight is controlled by me */
        if (false == flightScreen->sectorControl().isInOwnSector(flight) && false == flight.isTracked())
            finalizeRoute = false;

        if (true == finalizeRoute && types::FlightPlan::Type::VFR != flight.flightPlan().type()) {
            std::string departure = flight.flightPlan().departureRoute() + "/";
            departure += radarTarget.GetCorrelatedFlightPlan().GetFlightPlanData().GetDepartureRwy();
            std::string route(radarTarget.GetCorrelatedFlightPlan().GetFlightPlanData().GetRoute());

            /* check if the route is already configured */
            if (std::string::npos == route.find(departure, 0)) {
                auto pos = flight.flightPlan().departureRoute().find_first_of("0123456789", 0);
                std::string firstWaypoint = flight.flightPlan().departureRoute().substr(0, pos);
                auto entries = helper::String::splitString(route, " ");

                /* find the first waypoint and ignore all before it */
                auto wpIt = std::find(entries.cbegin(), entries.cend(), firstWaypoint);

                /* create the new route */
                std::string newRoute(departure + " ");
                for (auto routeIt = wpIt; entries.cend() != routeIt; ++routeIt)
                    newRoute += *routeIt + " ";

                /* write into the flight plan */
                radarTarget.GetCorrelatedFlightPlan().GetFlightPlanData().SetRoute(newRoute.c_str());
                radarTarget.GetCorrelatedFlightPlan().GetFlightPlanData().AmendFlightPlan();
            }

            /* update the initial clearance limit */
            auto& config = system::ConfigurationRegistry::instance().airportConfiguration(flight.flightPlan().origin());
            auto sidIt = config.sids.find(flight.flightPlan().departureRoute());
            auto esPlan = radarTarget.GetCorrelatedFlightPlan();

            auto clearedFL = static_cast<int>(sidIt->second.clearanceLimit.convert(types::feet));
            if (esPlan.GetControllerAssignedData().GetClearedAltitude() != clearedFL)
                esPlan.GetControllerAssignedData().SetClearedAltitude(clearedFL);
        }

        break;
    }
    case PlugIn::TagItemElement::AircraftStand:
    {
        auto stand = flightScreen->standControl().stand(flight);
        if (0 != stand.length()) {
            /* validate that no other controller published a stand already */
            std::string strip = radarTarget.GetCorrelatedFlightPlan().GetControllerAssignedData().GetFlightStripAnnotation(static_cast<int>(PlugIn::AnnotationIndex::Stand));
            if (0 != strip.length()) {
                auto split = helper::String::splitString(strip, "/");
                /* validate that it is the stand-message */
                if (3 == split.size() && "s" == split[0] && "s" == split[2]) {
                    /* someone else published this stand -> take it */
                    if (stand != split[1]) {
                        flightScreen->standControl().assignManually(flight, split[1]);
                        stand = split[1];
                    }
                }
            }

            std::strcpy(itemString, stand.c_str());

            /* define the color */
            if (true == flightScreen->standControl().standIsBlocked(stand)) {
                *colorCode = EuroScopePlugIn::TAG_COLOR_EMERGENCY;
            }
            else if (types::Flight::Type::Arrival == flight.type()) {
                /* check if we have to publish the stand */
                auto esStrip = radarTarget.GetCorrelatedFlightPlan().GetControllerAssignedData().GetFlightStripAnnotation(static_cast<int>(PlugIn::AnnotationIndex::Stand));
                std::string expected = "s/" + stand + "/s";

                if (esStrip == expected)
                    *colorCode = EuroScopePlugIn::TAG_COLOR_DEFAULT;
                else
                    *colorCode = EuroScopePlugIn::TAG_COLOR_INFORMATION;
            }
            else {
                *colorCode = EuroScopePlugIn::TAG_COLOR_DEFAULT;
            }
        }
        break;
    }
    case PlugIn::TagItemElement::DepartureGroundStatus:
        *colorCode = EuroScopePlugIn::TAG_COLOR_DEFAULT;
        switch (flight.flightPlan().departureFlag()) {
        case types::FlightPlan::AtcCommand::StartUp:
            std::strcpy(itemString, "ST-UP");
            break;
        case types::FlightPlan::AtcCommand::Deicing:
            std::strcpy(itemString, "DEICE");
            break;
        case types::FlightPlan::AtcCommand::Pushback:
            std::strcpy(itemString, "PUSH");
            break;
        case types::FlightPlan::AtcCommand::TaxiOut:
            std::strcpy(itemString, "TAXI");
            break;
        case types::FlightPlan::AtcCommand::LineUp:
            std::strcpy(itemString, "LI-UP");
            break;
        case types::FlightPlan::AtcCommand::Departure:
            std::strcpy(itemString, "DEPA");
            break;
        default:
            break;
        }
        break;
    case PlugIn::TagItemElement::ArrivalGroundStatus:
        *colorCode = EuroScopePlugIn::TAG_COLOR_DEFAULT;
        switch (flight.flightPlan().arrivalFlag()) {
        case types::FlightPlan::AtcCommand::Approach:
            std::strcpy(itemString, "APPR");
            break;
        case types::FlightPlan::AtcCommand::Land:
            std::strcpy(itemString, "LAND");
            break;
        case types::FlightPlan::AtcCommand::TaxiIn:
            std::strcpy(itemString, "TAXI");
            break;
        case types::FlightPlan::AtcCommand::GoAround:
            std::strcpy(itemString, "GO-AR");
            break;
        default:
            break;
        }
        break;
    case PlugIn::TagItemElement::SurveillanceAlerts:
        *colorCode = EuroScopePlugIn::TAG_COLOR_EMERGENCY;
        itemString[0] = '\0';

        if (true == flightScreen->ariwsControl().runwayIncursionWarning(flight))
            std::strcat(itemString, "RIW ");
        else if (true == flightScreen->cmacControl().conformanceMonitoringAlert(flight))
            std::strcat(itemString, "CMA ");
        else if (true == flightScreen->mtcdControl().conflictsExist(flight))
            std::strcat(itemString, "MTC ");

        break;
    default:
        break;
    }
}

void PlugIn::handleHandoffPerform(POINT point, RECT area, const types::Flight& flight, bool tracked, RadarScreen* screen) {
    auto radarTarget = this->RadarTargetSelectASEL();

    /* found the correct screen with the handoff */
    if (true == screen->sectorControl().handoffRequired(flight)) {
        auto controllers = screen->sectorControl().handoffStations(flight);

        /* check if handoff or a release is needed */
        if (1 == controllers.size()) {
            /* handoff to unicom */
            if (true == tracked) {
                if (0 == controllers.front().size())
                    radarTarget.GetCorrelatedFlightPlan().EndTracking();
                else
                    radarTarget.GetCorrelatedFlightPlan().InitiateHandoff(controllers.front().c_str());
            }
            screen->sectorControl().handoffPerformed(flight);
        }
        else {
            RadarScreen::EuroscopeEvent eventEntry = {
                static_cast<int>(PlugIn::TagItemFunction::HandoffControllerSelectEvent),
                flight.callsign(),
                "",
                point,
                area
            };
            screen->registerEuroscopeEvent(std::move(eventEntry));
        }
    }
}

void PlugIn::updateManuallyAlerts(EuroScopePlugIn::CRadarTarget& radarTarget, const std::string& marker) {
    std::string scratchPad(radarTarget.GetCorrelatedFlightPlan().GetControllerAssignedData().GetScratchPadString());

    std::size_t pos = scratchPad.find(marker);
    if (std::string::npos != pos)
        scratchPad.erase(pos, marker.length());
    else
        scratchPad += marker;

    radarTarget.GetCorrelatedFlightPlan().GetControllerAssignedData().SetScratchPadString(scratchPad.c_str());
}

void PlugIn::updateFlightStrip(EuroScopePlugIn::CRadarTarget& radarTarget, RadarScreen* screen, int idx, const std::string& message) {
    if (8 < idx)
        return;

    std::string entry(radarTarget.GetCorrelatedFlightPlan().GetControllerAssignedData().GetFlightStripAnnotation(idx));

    std::size_t pos = entry.find(message);
    if (std::string::npos != pos) {
        entry.erase(pos, message.length());
        radarTarget.GetCorrelatedFlightPlan().GetControllerAssignedData().SetFlightStripAnnotation(idx, entry.c_str());
    }
    else {
        radarTarget.GetCorrelatedFlightPlan().GetControllerAssignedData().SetFlightStripAnnotation(idx, message.c_str());
    }

    /* publish the strip to all available controllers */
    for (const auto& sector : screen->sectorControl().findAllRelatedControllers()) {
        /* create the callsign */
        std::string callsign = sector.prefix() + "_";
        if (0 != sector.midfix().length())
            callsign += sector.midfix() + "_";
        callsign += sector.suffix();

        radarTarget.GetCorrelatedFlightPlan().PushFlightStrip(callsign.c_str());
    }

    for (auto& screenElem : this->m_screens) {
        auto updatedFlight = Converter::convert(radarTarget, *screenElem);
        screenElem->flightRegistry().updateFlight(updatedFlight);
    }
}

RadarScreen* PlugIn::findLastActiveScreen() {
    std::chrono::system_clock::time_point newest;
    RadarScreen* retval = nullptr;

    for (auto& screen : this->m_screens) {
        if (screen->lastRenderingTime() >= newest) {
            newest = screen->lastRenderingTime();
            retval = screen;
        }
    }

    return retval;
}

std::string PlugIn::flightPlanCheckResultLog(const std::list<surveillance::FlightPlanControl::ErrorCode>& codes) {
    std::string retval;

    if (0 == codes.size()) {
        return "Completely wrong or no flight plan received!";
    }
    else {
        for (const auto& code : std::as_const(codes)) {
            switch (code) {
            case surveillance::FlightPlanControl::ErrorCode::VFR:
                retval += "VFR flight!\n";
                break;
            case surveillance::FlightPlanControl::ErrorCode::NoError:
                retval += "Valid flight plan - No errors found!\n";
                break;
            case surveillance::FlightPlanControl::ErrorCode::Route:
                retval += "No or an invalid route received!\n";
                break;
            case surveillance::FlightPlanControl::ErrorCode::DepartureRoute:
                retval += "Unknown SID found!\n";
                break;
            case surveillance::FlightPlanControl::ErrorCode::EngineType:
                retval += "ACs engine type is invalid!\n";
                break;
            case surveillance::FlightPlanControl::ErrorCode::Navigation:
                retval += "Navigation capabilities (i.e. RNAV) insufficient!\n";
                break;
            case surveillance::FlightPlanControl::ErrorCode::Transponder:
                retval += "AC does not have a transponder!\n";
                break;
            case surveillance::FlightPlanControl::ErrorCode::FlightLevel:
                retval += "Requested flight level is not between min/max allowed FL!\n";
                break;
            case surveillance::FlightPlanControl::ErrorCode::EvenOddLevel:
                retval += "Requested flight level is wrong based on even-odd-rule!\n";
                break;
            default:
                retval += "Unknown error found!\n";
                break;
            }
        }
    }

    return retval;
}

void PlugIn::updateGroundStatus(EuroScopePlugIn::CRadarTarget target, const std::string_view& view,
                                RadarScreen* screen, const types::Flight& flight, bool arrival) {
    std::uint8_t mask;

    if (false == arrival) {
        mask = static_cast<std::uint8_t>(flight.flightPlan().arrivalFlag());

        if ("ST-UP" == view) {
            mask |= static_cast<std::uint8_t>(types::FlightPlan::AtcCommand::StartUp);
            target.GetCorrelatedFlightPlan().GetControllerAssignedData().SetScratchPadString("ST-UP");
        }
        else if ("PUSH" == view) {
            mask |= static_cast<std::uint8_t>(types::FlightPlan::AtcCommand::Pushback);
            target.GetCorrelatedFlightPlan().GetControllerAssignedData().SetScratchPadString("PUSH");
        }
        else if ("TAXI" == view) {
            mask |= static_cast<std::uint8_t>(types::FlightPlan::AtcCommand::TaxiOut);
            target.GetCorrelatedFlightPlan().GetControllerAssignedData().SetScratchPadString("TAXI");
        }
        else if ("DEICE" == view) {
            mask |= static_cast<std::uint8_t>(types::FlightPlan::AtcCommand::Deicing);
        }
        else if ("LI-UP" == view) {
            mask |= static_cast<std::uint8_t>(types::FlightPlan::AtcCommand::LineUp);
        }
        else if ("DEPA" == view) {
            mask |= static_cast<std::uint8_t>(types::FlightPlan::AtcCommand::Departure);
            target.GetCorrelatedFlightPlan().GetControllerAssignedData().SetScratchPadString("DEPA");
        }
    }
    else {
        mask = static_cast<std::uint8_t>(flight.flightPlan().departureFlag());

        if ("APPR" == view) {
            mask |= static_cast<std::uint8_t>(types::FlightPlan::AtcCommand::Approach);
            if (true == flight.onMissedApproach())
                PlugIn::updateManuallyAlerts(target, "MISAP_");
        }
        else if ("LAND" == view) {
            mask |= static_cast<std::uint8_t>(types::FlightPlan::AtcCommand::Land);
            if (true == flight.onMissedApproach())
                PlugIn::updateManuallyAlerts(target, "MISAP_");
        }
        else if ("TAXI" == view) {
            mask |= static_cast<std::uint8_t>(types::FlightPlan::AtcCommand::TaxiIn);
            if (true == flight.onMissedApproach())
                PlugIn::updateManuallyAlerts(target, "MISAP_");
        }
        else if ("GO-AR" == view) {
            mask |= static_cast<std::uint8_t>(types::FlightPlan::AtcCommand::GoAround);
            if (false == flight.onMissedApproach())
                PlugIn::updateManuallyAlerts(target, "MISAP_");
        }
    }

    std::string annotation = "c/" + std::to_string(mask) + "/c";
    this->updateFlightStrip(target, screen, static_cast<int>(PlugIn::AnnotationIndex::AtcCommand), annotation);
}

void PlugIn::OnFunctionCall(int functionId, const char* itemString, POINT pt, RECT area) {
    if (true == this->m_errorMode)
        return;

    if (PlugIn::TagItemFunction::UiElementIds < static_cast<PlugIn::TagItemFunction>(functionId)) {
        switch (static_cast<PlugIn::TagItemFunction>(functionId)) {
        case PlugIn::TagItemFunction::UiEditTextRequest:
            if (nullptr != this->m_uiCallback)
                this->OpenPopupEdit(area, static_cast<int>(PlugIn::TagItemFunction::UiEditTextResponse), itemString);
            break;
        case PlugIn::TagItemFunction::UiEditTextResponse:
            if (nullptr != this->m_uiCallback) {
                this->m_uiCallback(itemString);
                this->m_uiCallback = nullptr;
            }
            break;
        default:
            break;
        }

        return;
    }

    auto radarTarget = this->RadarTargetSelectASEL();
    if (false == radarTarget.IsValid())
        return;
    std::string callsign(radarTarget.GetCallsign());

    /* check if we are tracking and search the flight */
    types::Flight flight;
    auto flightScreen = this->findScreenAndFlight(callsign, flight);

    /* nothing to do */
    if (nullptr == flightScreen)
        return;
    /* disable the screen selection */
    flightScreen->activateStandOnScreenSelection(false, flight.callsign());

    switch (static_cast<PlugIn::TagItemFunction>(functionId)) {
    case PlugIn::TagItemFunction::AircraftControlMenuBar:
        this->OpenPopupList(area, "Aircraft menu", 2);

        /* define the menu bar for the tracking functions */
        if (true == system::ConfigurationRegistry::instance().systemConfiguration().trackingOnGround &&
            true == radarTarget.GetCorrelatedFlightPlan().GetTrackingControllerIsMe())
        {
            this->AddPopupListElement("Transfer", "", static_cast<int>(PlugIn::TagItemFunction::HandoffPerform),
                                      false, EuroScopePlugIn::POPUP_ELEMENT_NO_CHECKBOX,
                                      false == flightScreen->sectorControl().handoffRequired(flight), false);
            this->AddPopupListElement("Man. Transfer", "", static_cast<int>(PlugIn::TagItemFunction::HandoffSectorChangeEvent),
                                      false, EuroScopePlugIn::POPUP_ELEMENT_NO_CHECKBOX,
                                      false == flightScreen->sectorControl().handoffPossible(flight), false);
            this->AddPopupListElement("Release", "", static_cast<int>(PlugIn::TagItemFunction::HandoffPerform));
            this->AddPopupListElement("CTR change", "", static_cast<int>(PlugIn::TagItemFunction::SectorControllerHandover),
                                      false, EuroScopePlugIn::POPUP_ELEMENT_NO_CHECKBOX,
                                      false == flightScreen->sectorControl().sectorHandoverPossible() || false == flight.isTracked(), false);
        }
        else {
            std::string_view ctrCallsign = radarTarget.GetCorrelatedFlightPlan().GetHandoffTargetControllerCallsign();
            std::string_view trackedCallsign = radarTarget.GetCorrelatedFlightPlan().GetTrackingControllerCallsign();

            if (true == system::ConfigurationRegistry::instance().systemConfiguration().trackingOnGround) {
                this->AddPopupListElement("Accept", "", static_cast<int>(PlugIn::TagItemFunction::HandoffPerform),
                                          false, EuroScopePlugIn::POPUP_ELEMENT_NO_CHECKBOX,
                                          this->ControllerMyself().GetCallsign() != ctrCallsign, false);
                this->AddPopupListElement("Assume", "", static_cast<int>(PlugIn::TagItemFunction::HandoffPerform),
                                          false, EuroScopePlugIn::POPUP_ELEMENT_NO_CHECKBOX, 0 != trackedCallsign.length(), false);
                this->AddPopupListElement("Refuse", "", static_cast<int>(PlugIn::TagItemFunction::HandoffPerform),
                                          false, EuroScopePlugIn::POPUP_ELEMENT_NO_CHECKBOX,
                                          this->ControllerMyself().GetCallsign() != ctrCallsign, false);
            }
            this->AddPopupListElement("Handoff", "", static_cast<int>(PlugIn::TagItemFunction::HandoffPerform),
                                      false, EuroScopePlugIn::POPUP_ELEMENT_NO_CHECKBOX,
                                      false == flightScreen->sectorControl().handoffRequired(flight), false);
        }
        this->AddPopupListElement("-------------", "-", 0, false, EuroScopePlugIn::POPUP_ELEMENT_NO_CHECKBOX, true, false);

        /* define the menu bar for the manually alerts */
        if (true == radarTarget.GetCorrelatedFlightPlan().IsValid()) {
            this->AddPopupListElement("M/A", (true == flight.onMissedApproach() ? "X" : ""),
                                      static_cast<int>(PlugIn::TagItemFunction::AircraftControlSignal), false,
                                      EuroScopePlugIn::POPUP_ELEMENT_NO_CHECKBOX, true == flight.isTrackedByOther(), false);
            this->AddPopupListElement("Irreg", (true == flight.irregularHandoff() ? "X" : ""),
                                      static_cast<int>(PlugIn::TagItemFunction::AircraftControlSignal), false,
                                      EuroScopePlugIn::POPUP_ELEMENT_NO_CHECKBOX, true == flight.isTrackedByOther(), false);
            this->AddPopupListElement("Est", (true == flight.establishedOnILS() ? "X" : ""),
                                      static_cast<int>(PlugIn::TagItemFunction::AircraftControlSignal), false,
                                      EuroScopePlugIn::POPUP_ELEMENT_NO_CHECKBOX, true == flight.isTrackedByOther(), false);
            this->AddPopupListElement("Mark", (true == flight.markedByController() ? "X" : ""),
                                      static_cast<int>(PlugIn::TagItemFunction::AircraftControlSignal), false,
                                      EuroScopePlugIn::POPUP_ELEMENT_NO_CHECKBOX, true == flight.isTrackedByOther(), false);
        }

        break;
    case PlugIn::TagItemFunction::AircraftControlSignal:
        if (false == flight.isTrackedByOther()) {
            if (0 == std::strncmp(itemString, "M/A", 7))
                PlugIn::updateManuallyAlerts(radarTarget, "MISAP_");
            else if (0 == std::strncmp(itemString, "Irreg", 5))
                PlugIn::updateManuallyAlerts(radarTarget, "IRREG_");
            else if (0 == std::strncmp(itemString, "Est", 3))
                PlugIn::updateManuallyAlerts(radarTarget, "EST_");
            else if (0 == std::strncmp(itemString, "Mark", 4))
                this->updateFlightStrip(radarTarget, flightScreen, 7, "K");
        }
        break;
    case PlugIn::TagItemFunction::HandoffPerform:
        if (0 == std::strncmp(itemString, "Release", 7)) {
            radarTarget.GetCorrelatedFlightPlan().EndTracking();

            /* check if a handoff to UNICOM is ongoing */
            if (true == flightScreen->sectorControl().handoffRequired(flight)) {
                auto controllers = flightScreen->sectorControl().handoffStations(flight);
                if (0 == controllers.front().size())
                    flightScreen->sectorControl().handoffPerformed(flight);
            }
        }
        else if (0 == std::strncmp(itemString, "Assume", 6)) {
            radarTarget.GetCorrelatedFlightPlan().StartTracking();
        }
        else if (0 == std::strncmp(itemString, "Accept", 6)) {
            radarTarget.GetCorrelatedFlightPlan().AcceptHandoff();
        }
        else if (0 == std::strncmp(itemString, "Refuse", 6)) {
            radarTarget.GetCorrelatedFlightPlan().RefuseHandoff();
        }
        else {
            this->handleHandoffPerform(pt, area, flight, flight.isTracked(), flightScreen);
        }
        break;
    case PlugIn::TagItemFunction::HandoffControllerSelectEvent:
        if (true == flightScreen->sectorControl().handoffRequired(flight)) {
            auto controllers = flightScreen->sectorControl().handoffStations(flight);
            auto& info = flightScreen->sectorControl().handoffSector(flight);
            this->OpenPopupList(area, "Handoff To", 2);

            for (const auto& controller : std::as_const(controllers)) {
                this->AddPopupListElement(controller.c_str(), info.primaryFrequency().c_str(),
                                          static_cast<int>(PlugIn::TagItemFunction::HandoffControllerSelect));
            }
        }
        break;
    case PlugIn::TagItemFunction::HandoffControllerSelect:
        if (true == flightScreen->sectorControl().handoffRequired(flight)) {
            if (true == flight.isTracked())
                radarTarget.GetCorrelatedFlightPlan().InitiateHandoff(itemString);
            flightScreen->sectorControl().handoffPerformed(flight);
        }
        break;
    case PlugIn::TagItemFunction::HandoffSectorChangeEvent:
        if (true == flightScreen->sectorControl().handoffRequired(flight) || true == flightScreen->sectorControl().handoffPossible(flight)) {
            RadarScreen::EuroscopeEvent eventEntry = {
                static_cast<int>(PlugIn::TagItemFunction::HandoffSectorChange),
                flight.callsign(),
                "",
                pt,
                area
            };
            flightScreen->registerEuroscopeEvent(std::move(eventEntry));
        }
        break;
    case PlugIn::TagItemFunction::HandoffSectorChange:
        if (true == flightScreen->sectorControl().handoffRequired(flight) || true == flightScreen->sectorControl().handoffPossible(flight)) {
            auto sectors = flightScreen->sectorControl().handoffSectors();

            this->OpenPopupList(area, "Handoff sectors", 2);
            for (const auto& sector : std::as_const(sectors)) {
                this->AddPopupListElement(sector.identifier().c_str(), sector.primaryFrequency().c_str(),
                                          static_cast<int>(PlugIn::TagItemFunction::HandoffSectorSelect));
            }
        }
        break;
    case PlugIn::TagItemFunction::HandoffSectorSelect:
        if (true == flightScreen->sectorControl().handoffRequired(flight) || true == flightScreen->sectorControl().handoffPossible(flight)) {
            flightScreen->sectorControl().handoffSectorSelect(flight, itemString);
            this->handleHandoffPerform(pt, area, flight, flight.isTracked(), flightScreen);
        }
        break;
    case PlugIn::TagItemFunction::SectorControllerHandover:
        if (true == flightScreen->sectorControl().sectorHandoverPossible()) {
            auto candidates = flightScreen->sectorControl().sectorHandoverCandidates();

            /* we have only one candidate */
            if (1 == candidates.size()) {
                std::string ctrCallsign = candidates.front().prefix() + "_";
                if (0 != candidates.front().midfix().length())
                    ctrCallsign += candidates.front().midfix() + "_";
                ctrCallsign += candidates.front().suffix();

                radarTarget.GetCorrelatedFlightPlan().InitiateHandoff(ctrCallsign.c_str());
            }
            else if (0 != candidates.size()) {
                RadarScreen::EuroscopeEvent esEvent = {
                    static_cast<int>(PlugIn::TagItemFunction::SectorControllerHandoverSelectEvent),
                    flight.callsign(),
                    "",
                    pt,
                    area
                };
                this->findLastActiveScreen()->registerEuroscopeEvent(std::move(esEvent));
            }
        }
        break;
    case PlugIn::TagItemFunction::SectorControllerHandoverSelectEvent:
        if (true == flightScreen->sectorControl().sectorHandoverPossible()) {
            auto candidates = flightScreen->sectorControl().sectorHandoverCandidates();

            this->OpenPopupList(area, "CTR Select", 1);
            for (const auto& candidate : std::as_const(candidates)) {
                std::string ctrCallsign = candidate.prefix() + "_";
                if (0 != candidate.midfix().length())
                    ctrCallsign += candidate.midfix() + "_";
                ctrCallsign += candidate.suffix();

                this->AddPopupListElement(ctrCallsign.c_str(), "",
                                          static_cast<int>(PlugIn::TagItemFunction::SectorControllerHandoverSelect));
            }
        }
        break;
    case PlugIn::TagItemFunction::SectorControllerHandoverSelect:
        radarTarget.GetCorrelatedFlightPlan().InitiateHandoff(itemString);
        break;
    case PlugIn::TagItemFunction::PdcMenu:
        if (false == flight.isTrackedByOther() && true == management::PdcControl::instance().airportLoggedIn(flightScreen->airportIcao())) {
            this->OpenPopupList(area, "PDC", 1);
            this->AddPopupListElement("Read", "", static_cast<int>(PlugIn::TagItemFunction::PdcReadMessage), false,
                                      EuroScopePlugIn::POPUP_ELEMENT_NO_CHECKBOX,
                                      false == management::PdcControl::instance().messagesAvailable(flight), false);
            this->AddPopupListElement("Send stand-by", "", static_cast<int>(PlugIn::TagItemFunction::PdcSendStandby));
            this->AddPopupListElement("Send clearance", "", static_cast<int>(PlugIn::TagItemFunction::PdcSendClearance), false,
                                      EuroScopePlugIn::POPUP_ELEMENT_NO_CHECKBOX, true == flight.flightPlan().clearanceFlag(), false);
        }
        break;
    case PlugIn::TagItemFunction::PdcReadMessage:
    {
        auto message = management::PdcControl::instance().nextMessage(flight);
        if (nullptr != message) {
            auto screen = this->findLastActiveScreen();

            auto viewer = new PdcMessageViewerWindow(screen, message);
            viewer->setActive(true);
        }
        break;
    }
    case PlugIn::TagItemFunction::PdcSendStandby:
        management::PdcControl::instance().sendStandbyMessage(flight);
        break;
    case PlugIn::TagItemFunction::PdcSendClearance:
    {
        auto screen = this->findLastActiveScreen();

        management::PdcControl::ClearanceMessagePtr message(new management::PdcControl::ClearanceMessage());
        message->sender = flight.flightPlan().origin();
        message->receiver = flight.callsign();
        message->destination = flight.flightPlan().destination();
        message->sid = flight.flightPlan().departureRoute();
        message->runway = radarTarget.GetCorrelatedFlightPlan().GetFlightPlanData().GetDepartureRwy();
        message->frequency = screen->sectorControl().ownSector().primaryFrequency();
        message->squawk = std::to_string(flight.flightPlan().assignedSquawk());

        if (this->GetTransitionAltitude() <= flight.flightPlan().clearanceLimit().convert(types::feet)) {
            auto limit = static_cast<int>(flight.flightPlan().clearanceLimit().convert(types::feet));
            limit /= 100;
            message->clearanceLimit = "FL" + std::to_string(limit);
        }
        else {
            message->clearanceLimit = std::to_string(static_cast<int>(flight.flightPlan().clearanceLimit().convert(types::feet)));
        }

        auto viewer = new PdcDepartureClearanceWindow(screen, message);
        viewer->setActive(true);

        break;
    }
    case PlugIn::TagItemFunction::FlightPlanCheckMenu:
    {
        /* check if the flight plan is valid */
        const auto& codes = surveillance::FlightPlanControl::instance().errorCodes(flight.callsign());
        bool isValid = false;
        if (1 == codes.size()) {
            if (surveillance::FlightPlanControl::ErrorCode::NoError == codes.front() ||
                surveillance::FlightPlanControl::ErrorCode::VFR == codes.front())
            {
                isValid = true;
            }
        }

        if (false == flight.isTrackedByOther()) {
            this->OpenPopupList(area, "FP check", 1);
            this->AddPopupListElement("Read results", "", static_cast<int>(PlugIn::TagItemFunction::FlightPlanCheckErrorLog));
            this->AddPopupListElement("Overwrite", "", static_cast<int>(PlugIn::TagItemFunction::FlightPlanCheckOverwrite), false,
                                      EuroScopePlugIn::POPUP_ELEMENT_NO_CHECKBOX, true == isValid, false);
        }
        break;
    }
    case PlugIn::TagItemFunction::FlightPlanCheckErrorLog:
    {
        auto messageLog = PlugIn::flightPlanCheckResultLog(surveillance::FlightPlanControl::instance().errorCodes(flight.callsign()));
        auto viewer = new MessageViewerWindow(this->findLastActiveScreen(), "FP check: " + flight.callsign(),
                                              messageLog);
        viewer->setActive(true);
        break;
    }
    case PlugIn::TagItemFunction::FlightPlanCheckOverwrite:
        surveillance::FlightPlanControl::instance().overwrite(flight.callsign());
        break;
    case PlugIn::TagItemFunction::StandControlMenu:
    {
<<<<<<< HEAD
        if (false == flight.isTrackedByOther()) {
            auto strip = radarTarget.GetCorrelatedFlightPlan().GetControllerAssignedData().GetFlightStripAnnotation(static_cast<int>(PlugIn::AnnotationIndex::Stand));
            auto stand = "s/" + flightScreen->standControl().stand(flight) + "/s";

            this->OpenPopupList(area, "Stand", 1);
            this->AddPopupListElement("Publish", "", static_cast<int>(PlugIn::TagItemFunction::StandControlPublish),
                                      false, EuroScopePlugIn::POPUP_ELEMENT_NO_CHECKBOX, stand == strip, false);
            this->AddPopupListElement("Automatic", "", static_cast<int>(PlugIn::TagItemFunction::StandControlAutomatic));
            this->AddPopupListElement("Manual", "", static_cast<int>(PlugIn::TagItemFunction::StandControlManualEvent));
        }
=======
        auto strip = radarTarget.GetCorrelatedFlightPlan().GetControllerAssignedData().GetFlightStripAnnotation(6);
        auto stand = "s/" + flightScreen->standControl().stand(flight) + "/s";

        this->OpenPopupList(area, "Stand", 1);
        this->AddPopupListElement("Publish", "", static_cast<int>(PlugIn::TagItemFunction::StandControlPublish),
                                  false, EuroScopePlugIn::POPUP_ELEMENT_NO_CHECKBOX, stand == strip, false);
        this->AddPopupListElement("Automatic", "", static_cast<int>(PlugIn::TagItemFunction::StandControlAutomatic));
        this->AddPopupListElement("Screen select", "", static_cast<int>(PlugIn::TagItemFunction::StandControlScreenSelect));
        this->AddPopupListElement("Manual", "", static_cast<int>(PlugIn::TagItemFunction::StandControlManualEvent));
>>>>>>> 889a7629
        break;
    }
    case PlugIn::TagItemFunction::StandControlPublish:
    {
        auto strip = radarTarget.GetCorrelatedFlightPlan().GetControllerAssignedData().GetFlightStripAnnotation(static_cast<int>(PlugIn::AnnotationIndex::Stand));
        auto stand = flightScreen->standControl().stand(flight);
        if (0 != stand.length()) {
            auto newStrip = "s/" + stand + "/s";
            /* do the check to increase the performance by avoiding useless network traffic */
            if (newStrip != strip)
                radarTarget.GetCorrelatedFlightPlan().GetControllerAssignedData().SetFlightStripAnnotation(static_cast<int>(PlugIn::AnnotationIndex::Stand), newStrip.c_str());
        }
        else if (0 != std::strlen(strip)) {
            /* reset the current annotation */
            radarTarget.GetCorrelatedFlightPlan().GetControllerAssignedData().SetFlightStripAnnotation(static_cast<int>(PlugIn::AnnotationIndex::Stand), "");
        }
        break;
    }
    case PlugIn::TagItemFunction::StandControlAutomatic:
        flightScreen->standControl().removeFlight(flight.callsign());
        if (0 != std::strlen(radarTarget.GetCorrelatedFlightPlan().GetControllerAssignedData().GetFlightStripAnnotation(static_cast<int>(PlugIn::AnnotationIndex::Stand))))
            radarTarget.GetCorrelatedFlightPlan().GetControllerAssignedData().SetFlightStripAnnotation(static_cast<int>(PlugIn::AnnotationIndex::Stand), "");
        break;
    case PlugIn::TagItemFunction::StandControlManualEvent:
    {
        RadarScreen::EuroscopeEvent esEvent = {
            static_cast<int>(PlugIn::TagItemFunction::StandControlManual),
            flight.callsign(),
            "",
            pt,
            area
        };
        flightScreen->registerEuroscopeEvent(std::move(esEvent));
        break;
    }
    case PlugIn::TagItemFunction::StandControlManual:
    {
        auto stands = flightScreen->standControl().allStands();
        this->OpenPopupList(area, "Stands", 1);
        for (const auto& stand : std::as_const(stands)) {
            this->AddPopupListElement(stand.first.c_str(), "", static_cast<int>(PlugIn::TagItemFunction::StandControlManualSelect),
                                      false, EuroScopePlugIn::POPUP_ELEMENT_NO_CHECKBOX, true == stand.second, false);
        }
        break;
    }
    case PlugIn::TagItemFunction::StandControlManualSelect:
        flightScreen->standControl().assignManually(flight, itemString);
        if (0 != std::strlen(radarTarget.GetCorrelatedFlightPlan().GetControllerAssignedData().GetFlightStripAnnotation(static_cast<int>(PlugIn::AnnotationIndex::Stand))))
            radarTarget.GetCorrelatedFlightPlan().GetControllerAssignedData().SetFlightStripAnnotation(static_cast<int>(PlugIn::AnnotationIndex::Stand), "");
        break;
    case PlugIn::TagItemFunction::DepartureGroundStatusMenu:
        if (false == flight.isTrackedByOther()) {
            this->OpenPopupList(area, "Status", 1);
            this->AddPopupListElement("ST-UP", "", static_cast<int>(PlugIn::TagItemFunction::DepartureGroundStatusSelect));
            this->AddPopupListElement("DEICE", "", static_cast<int>(PlugIn::TagItemFunction::DepartureGroundStatusSelect));
            this->AddPopupListElement("PUSH", "", static_cast<int>(PlugIn::TagItemFunction::DepartureGroundStatusSelect));
            this->AddPopupListElement("TAXI", "", static_cast<int>(PlugIn::TagItemFunction::DepartureGroundStatusSelect));
            this->AddPopupListElement("LI-UP", "", static_cast<int>(PlugIn::TagItemFunction::DepartureGroundStatusSelect));
            this->AddPopupListElement("DEPA", "", static_cast<int>(PlugIn::TagItemFunction::DepartureGroundStatusSelect));
        }
        break;
    case PlugIn::TagItemFunction::StandControlScreenSelect:
        flightScreen->activateStandOnScreenSelection(true, flight.callsign());
        break;
    case PlugIn::TagItemFunction::DepartureGroundStatusSelect:
        this->updateGroundStatus(radarTarget, itemString, flightScreen, flight, false);
        flightScreen->flightRegistry().updateFlight(Converter::convert(radarTarget, *flightScreen));
        break;
    case PlugIn::TagItemFunction::ArrivalGroundStatusMenu:
        if (false == flight.isTrackedByOther()) {
            this->OpenPopupList(area, "Status", 1);
            this->AddPopupListElement("APPR", "", static_cast<int>(PlugIn::TagItemFunction::ArrivalGroundStatusSelect));
            this->AddPopupListElement("LAND", "", static_cast<int>(PlugIn::TagItemFunction::ArrivalGroundStatusSelect));
            this->AddPopupListElement("TAXI", "", static_cast<int>(PlugIn::TagItemFunction::ArrivalGroundStatusSelect));
            this->AddPopupListElement("GO-AR", "", static_cast<int>(PlugIn::TagItemFunction::ArrivalGroundStatusSelect));
        }
        break;
    case PlugIn::TagItemFunction::ArrivalGroundStatusSelect:
        this->updateGroundStatus(radarTarget, itemString, flightScreen, flight, true);
        flightScreen->flightRegistry().updateFlight(Converter::convert(radarTarget, *flightScreen));
        break;
    case PlugIn::TagItemFunction::SurveillanceAlertVisualization:
        flightScreen->activateSurveillanceVisualization(flight.callsign());
        break;
    case PlugIn::TagItemFunction::DepartureRouteDraw:
        flightScreen->activateDepartureRouteVisualization(flight.callsign());
        break;
    default:
        break;
    }
}

void PlugIn::OnNewMetarReceived(const char* station, const char* fullMetar) {
    auto split = helper::String::splitString(fullMetar, " ");

    /* find the wind entry */
    for (const auto& entry : std::as_const(split)) {
        /* find the wind entry */
        auto pos = entry.find("KT", 0);
        if (entry.length() - 2 == pos) {
            auto windData = entry.substr(0, entry.length() - 2);

            types::WindData information;

            information.variable = std::string::npos != windData.rfind("VRB");
            information.direction = static_cast<float>(std::atoi(windData.substr(0, 3).c_str())) * types::degree;
            information.speed = static_cast<float>(std::atoi(windData.substr(3, 5).c_str())) * types::knot;

            if (std::string::npos != windData.find("G"))
                information.gusts = static_cast<float>(std::atoi(windData.substr(6, 8).c_str())) * types::knot;

            system::ConfigurationRegistry::instance().runtimeConfiguration().windInformation[station] = information;

            return;
        }
    }
}

void PlugIn::pdcMessageReceived() {
    PlaySoundA(this->m_pdcNotificationSound.c_str(), NULL, SND_ASYNC);
}

void PlugIn::removeRadarScreen(RadarScreen* screen) {
    auto it = std::find(this->m_screens.begin(), this->m_screens.end(), screen);
    if (this->m_screens.end() != it) {
        this->m_screens.erase(it);
        delete screen;
    }
}<|MERGE_RESOLUTION|>--- conflicted
+++ resolved
@@ -1066,7 +1066,6 @@
         break;
     case PlugIn::TagItemFunction::StandControlMenu:
     {
-<<<<<<< HEAD
         if (false == flight.isTrackedByOther()) {
             auto strip = radarTarget.GetCorrelatedFlightPlan().GetControllerAssignedData().GetFlightStripAnnotation(static_cast<int>(PlugIn::AnnotationIndex::Stand));
             auto stand = "s/" + flightScreen->standControl().stand(flight) + "/s";
@@ -1075,19 +1074,9 @@
             this->AddPopupListElement("Publish", "", static_cast<int>(PlugIn::TagItemFunction::StandControlPublish),
                                       false, EuroScopePlugIn::POPUP_ELEMENT_NO_CHECKBOX, stand == strip, false);
             this->AddPopupListElement("Automatic", "", static_cast<int>(PlugIn::TagItemFunction::StandControlAutomatic));
+            this->AddPopupListElement("Screen select", "", static_cast<int>(PlugIn::TagItemFunction::StandControlScreenSelect));
             this->AddPopupListElement("Manual", "", static_cast<int>(PlugIn::TagItemFunction::StandControlManualEvent));
         }
-=======
-        auto strip = radarTarget.GetCorrelatedFlightPlan().GetControllerAssignedData().GetFlightStripAnnotation(6);
-        auto stand = "s/" + flightScreen->standControl().stand(flight) + "/s";
-
-        this->OpenPopupList(area, "Stand", 1);
-        this->AddPopupListElement("Publish", "", static_cast<int>(PlugIn::TagItemFunction::StandControlPublish),
-                                  false, EuroScopePlugIn::POPUP_ELEMENT_NO_CHECKBOX, stand == strip, false);
-        this->AddPopupListElement("Automatic", "", static_cast<int>(PlugIn::TagItemFunction::StandControlAutomatic));
-        this->AddPopupListElement("Screen select", "", static_cast<int>(PlugIn::TagItemFunction::StandControlScreenSelect));
-        this->AddPopupListElement("Manual", "", static_cast<int>(PlugIn::TagItemFunction::StandControlManualEvent));
->>>>>>> 889a7629
         break;
     }
     case PlugIn::TagItemFunction::StandControlPublish:
