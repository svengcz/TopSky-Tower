--- conflicted
+++ resolved
@@ -13,11 +13,8 @@
 
 #include <formats/AirportFileFormat.h>
 #include <formats/EseFileFormat.h>
-<<<<<<< HEAD
+#include <helper/Exception.h>
 #include <management/NotamControl.h>
-=======
-#include <helper/Exception.h>
->>>>>>> e1c40f66
 #include <management/PdcControl.h>
 
 #include "ui/elements/Text.h"
@@ -155,11 +152,8 @@
 }
 
 void RadarScreen::OnRadarTargetPositionUpdate(EuroScopePlugIn::CRadarTarget radarTarget) {
-    bool newSts;
-    auto flight = Converter::convert(radarTarget, *this, newSts);
+    auto flight = Converter::convert(radarTarget, *this);
     this->m_flightRegistry->updateFlight(flight);
-    if (true == newSts)
-        this->m_flightRegistry->updateGroundStatus(flight);
 
     if (nullptr != this->m_sectorControl)
         this->m_sectorControl->updateFlight(flight);
@@ -179,11 +173,7 @@
     if (false == flightPlan.GetCorrelatedRadarTarget().IsValid() || false == this->isInitialized())
         return;
 
-    bool newSts;
-    auto flight = Converter::convert(flightPlan.GetCorrelatedRadarTarget(), *this, newSts);
-    this->m_flightRegistry->updateFlight(flight);
-    if (true == newSts)
-        this->m_flightRegistry->updateGroundStatus(flight);
+    this->m_flightRegistry->updateFlight(Converter::convert(flightPlan.GetCorrelatedRadarTarget(), *this));
 }
 
 void RadarScreen::OnFlightPlanControllerAssignedDataUpdate(EuroScopePlugIn::CFlightPlan flightPlan, int type) {
@@ -198,13 +188,9 @@
     if (false == flightPlan.GetCorrelatedRadarTarget().IsValid() || false == this->isInitialized())
         return;
 
-    bool newSts;
-    auto flight = Converter::convert(flightPlan.GetCorrelatedRadarTarget(), *this, newSts);
-
     /* update the internal structures that are effected by the flight plan changes */
+    auto flight = Converter::convert(flightPlan.GetCorrelatedRadarTarget(), *this);
     this->m_flightRegistry->updateFlight(flight);
-    if (true == newSts)
-        this->m_flightRegistry->updateGroundStatus(flight);
     this->m_ariwsControl->updateFlight(flight);
     this->m_cmacControl->updateFlight(flight);
 }
@@ -590,14 +576,8 @@
         this->m_sectorControl->setOwnSector(Converter::convert(plugin->ControllerMyself()));
 
     /* update all states of the flights */
-    for (auto rt = plugin->RadarTargetSelectFirst(); true == rt.IsValid(); rt = plugin->RadarTargetSelectNext(rt)) {
-        bool newSts;
-        auto flight = Converter::convert(rt, *this, newSts);
-
-        this->m_flightRegistry->updateFlight(flight);
-        if (true == newSts)
-            this->m_flightRegistry->updateGroundStatus(flight);
-    }
+    for (auto rt = plugin->RadarTargetSelectFirst(); true == rt.IsValid(); rt = plugin->RadarTargetSelectNext(rt))
+        this->m_flightRegistry->updateFlight(Converter::convert(rt, *this));
 
     /* add the UI elements for the ground menu */
     if (nullptr != this->m_standControl && true == this->m_standOnScreenSelection) {
